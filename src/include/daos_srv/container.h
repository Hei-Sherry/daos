/*
 * (C) Copyright 2015-2020 Intel Corporation.
 *
 * Licensed under the Apache License, Version 2.0 (the "License");
 * you may not use this file except in compliance with the License.
 * You may obtain a copy of the License at
 *
 *    http://www.apache.org/licenses/LICENSE-2.0
 *
 * Unless required by applicable law or agreed to in writing, software
 * distributed under the License is distributed on an "AS IS" BASIS,
 * WITHOUT WARRANTIES OR CONDITIONS OF ANY KIND, either express or implied.
 * See the License for the specific language governing permissions and
 * limitations under the License.
 *
 * GOVERNMENT LICENSE RIGHTS-OPEN SOURCE SOFTWARE
 * The Government's rights to use, modify, reproduce, release, perform, display,
 * or disclose this software are subject to the terms of the Apache License as
 * provided in Contract No. B609815.
 * Any reproduction of computer software, computer software documentation, or
 * portions thereof marked with this legend must also reproduce the markings.
 */
/**
 * \file
 *
 * ds_cont: Container Server API
 */

#ifndef __DAOS_SRV_CONTAINER_H__
#define __DAOS_SRV_CONTAINER_H__

#include <daos/common.h>
#include <daos_types.h>
#include <daos_srv/daos_server.h>
#include <daos_srv/pool.h>
#include <daos_srv/rsvc.h>
#include <daos_srv/vos_types.h>
#include <daos_srv/evtree.h>
#include <daos/container.h>
#include <daos/cont_props.h>

void ds_cont_wrlock_metadata(struct cont_svc *svc);
void ds_cont_rdlock_metadata(struct cont_svc *svc);
void ds_cont_unlock_metadata(struct cont_svc *svc);
int ds_cont_init_metadata(struct rdb_tx *tx, const rdb_path_t *kvs,
			  const uuid_t pool_uuid);
int ds_cont_svc_init(struct cont_svc **svcp, const uuid_t pool_uuid,
		     uint64_t id, struct ds_rsvc *rsvc);
void ds_cont_svc_fini(struct cont_svc **svcp);
void ds_cont_svc_step_up(struct cont_svc *svc);
void ds_cont_svc_step_down(struct cont_svc *svc);

int ds_cont_svc_set_prop(uuid_t pool_uuid, uuid_t cont_uuid,
			      d_rank_list_t *ranks, daos_prop_t *prop);

int ds_cont_list(uuid_t pool_uuid, struct daos_pool_cont_info **conts,
		 uint64_t *ncont);

/*
 * Per-thread container (memory) object
 *
 * Stores per-thread, per-container information, such as the vos container
 * handle.
 */
struct ds_cont_child {
	struct daos_llink	 sc_list;
	daos_handle_t		 sc_hdl;	/* vos_container handle */
	uuid_t			 sc_uuid;	/* container UUID */
	struct ds_pool_child	*sc_pool;
	d_list_t		 sc_link;	/* link to spc_cont_list */
	struct daos_csummer	*sc_csummer;
	struct cont_props	 sc_props;

	ABT_mutex		 sc_mutex;
	ABT_cond		 sc_dtx_resync_cond;
	uint32_t		 sc_dtx_resyncing:1,
				 sc_dtx_aggregating:1,
				 sc_dtx_reindex:1,
				 sc_dtx_reindex_abort:1,
<<<<<<< HEAD
				 sc_vos_aggregating:1,
				 sc_abort_vos_aggregating:1,
				 sc_props_fetched:1,
=======
>>>>>>> fbd9124f
				 sc_stopping:1;
	/* Tracks the schedule request for aggregation ULT */
	struct sched_request	*sc_agg_req;

	/*
	 * Snapshot delete HLC (0 means no change), which is used
	 * to compare with the aggregation HLC, so it knows whether the
	 * aggregation needs to be restart from 0.
	 */
	uint64_t		sc_snapshot_delete_hlc;

	/* HLC when the full scan aggregation start, if it is smaller than
	 * snapshot_delete_hlc(or rebuild), then aggregation needs to restart
	 * from 0.
	 */
	uint64_t		sc_aggregation_full_scan_hlc;

	/* Upper bound of aggregation epoch, it can be:
	 *
	 * 0			: When snapshot list isn't retrieved yet
	 * DAOS_EPOCH_MAX	: When snapshot list is retrieved
	 * snapshot epoch	: When the snapshot creation is in-progress
	 */
	uint64_t		 sc_aggregation_max;
	uint64_t		*sc_snapshots;
	uint32_t		 sc_snapshots_nr;
	uint32_t		 sc_open;

	uint64_t		 sc_dtx_committable_count;
	/* The objects with committable DTXs in DRAM. */
	daos_handle_t		 sc_dtx_cos_hdl;
	/* The DTX COS-btree. */
	struct btr_root		 sc_dtx_cos_btr;
	/* The global list for committable DTXs. */
	d_list_t		 sc_dtx_cos_list;
	/* The pool map version for the latest DTX resync on the container. */
	uint32_t		 sc_dtx_resync_ver;
};

/*
 * Per-thread container handle (memory) object
 *
 * Stores per-thread, per-handle information, such as the container
 * capabilities. References the ds_cont and the ds_pool_child objects.
 */
struct ds_cont_hdl {
	d_list_t		sch_entry;
	uuid_t			sch_uuid;	/* of the container handle */
	uint64_t		sch_flags;	/* user-supplied flags */
	uint64_t		sch_sec_capas;	/* access control capas */
	struct ds_cont_child	*sch_cont;
	int			sch_ref;
};

struct ds_cont_hdl *ds_cont_hdl_lookup(const uuid_t uuid);
void ds_cont_hdl_put(struct ds_cont_hdl *hdl);
void ds_cont_hdl_get(struct ds_cont_hdl *hdl);

int ds_cont_close_by_pool_hdls(uuid_t pool_uuid, uuid_t *pool_hdls,
			       int n_pool_hdls, crt_context_t ctx);
int ds_cont_local_open(uuid_t pool_uuid, uuid_t cont_hdl_uuid,
		       uuid_t cont_uuid, uint64_t flags,
		       uint64_t sec_capas, struct ds_cont_hdl **cont_hdl);
int ds_cont_local_close(uuid_t cont_hdl_uuid);

int ds_cont_child_start_all(struct ds_pool_child *pool_child);
void ds_cont_child_stop_all(struct ds_pool_child *pool_child);

int ds_cont_child_lookup(uuid_t pool_uuid, uuid_t cont_uuid,
			 struct ds_cont_child **ds_cont);

void ds_cont_child_put(struct ds_cont_child *cont);
void ds_cont_child_get(struct ds_cont_child *cont);

int ds_cont_child_open_create(uuid_t pool_uuid, uuid_t cont_uuid,
			      struct ds_cont_child **cont);

typedef int (*cont_iter_cb_t)(uuid_t co_uuid, vos_iter_entry_t *ent, void *arg);
int ds_cont_iter(daos_handle_t ph, uuid_t co_uuid, cont_iter_cb_t callback,
		 void *arg, uint32_t type);

/**
 * Query container properties.
 *
 * \param[in]	ns	pool IV namespace
 * \param[in]	co_uuid
 *			container uuid
 * \param[out]	cont_prop
 *			returned container properties
 *			If it is NULL, return -DER_INVAL;
 *			If cont_prop is non-NULL but its dpp_entries is NULL,
 *			will query all pool properties, DAOS internally
 *			allocates the needed buffers and assign pointer to
 *			dpp_entries.
 *			If cont_prop's dpp_nr > 0 and dpp_entries is non-NULL,
 *			will query the properties for specific dpe_type(s), DAOS
 *			internally allocates the needed buffer for dpe_str or
 *			dpe_val_ptr, if the dpe_type with immediate value then
 *			will directly assign it to dpe_val.
 *			User can free the associated buffer by calling
 *			daos_prop_free().
 *
 * \return		0 if Success, negative if failed.
 */
int ds_cont_fetch_prop(struct ds_iv_ns *ns, uuid_t co_uuid,
		       daos_prop_t *cont_prop);

/** get all snapshots of the container from IV */
int ds_cont_fetch_snaps(struct ds_iv_ns *ns, uuid_t cont_uuid,
			uint64_t **snapshots, int *snap_count);

/** revoke all cached snapshot epochs */
int ds_cont_revoke_snaps(struct ds_iv_ns *ns, uuid_t cont_uuid,
			 unsigned int shortcut, unsigned int sync_mode);

/** find the container open handle from its uuid */
int ds_cont_find_hdl(uuid_t po_uuid, uuid_t coh_uuid,
		     struct ds_cont_hdl **coh_p);

struct csum_recalc {
	struct evt_extent	 cr_log_ext;
	struct evt_extent	*cr_phy_ext;
	struct agg_phy_ent	*cr_phy_ent; /* Incomplete ex vos_aggregate.c */
	struct dcs_csum_info	*cr_phy_csum;
	daos_off_t		 cr_phy_off;
	unsigned int		 cr_prefix_len;
	unsigned int		 cr_suffix_len;
};

struct csum_recalc_args {
	struct bio_sglist	*cra_bsgl;	/* read sgl */
	d_sg_list_t		*cra_sgl;	/* write sgl */
	struct evt_entry_in	*cra_ent_in;    /* coalesced entry */
	struct csum_recalc	*cra_recalcs;   /* recalc info */
	void			*cra_buf;	/* read buffer */
	struct bio_xs_context	*cra_bio_ctxt;	/* used to log error */
	daos_size_t		 cra_seg_size;  /* size of coalesced entry */
	unsigned int		 cra_seg_cnt;   /* # of read segments */
	unsigned int		 cra_buf_len;	/* length of read buffer */
	int			 cra_tgt_id;	/* used to log error */
	int			 cra_rc;	/* return code */
	ABT_eventual		 csum_eventual;
};

/* Callback function to pass to vos_aggregation */
void
ds_csum_recalc(void *args);

/* Used for VOS unit tests */
void
ds_csum_agg_recalc(void *args);

int dsc_cont_open(daos_handle_t poh, uuid_t cont_uuid, uuid_t cont_hdl_uuid,
		  unsigned int flags, daos_handle_t *coh);
int dsc_cont_close(daos_handle_t poh, daos_handle_t coh);

#endif /* ___DAOS_SRV_CONTAINER_H_ */<|MERGE_RESOLUTION|>--- conflicted
+++ resolved
@@ -77,12 +77,9 @@
 				 sc_dtx_aggregating:1,
 				 sc_dtx_reindex:1,
 				 sc_dtx_reindex_abort:1,
-<<<<<<< HEAD
 				 sc_vos_aggregating:1,
 				 sc_abort_vos_aggregating:1,
 				 sc_props_fetched:1,
-=======
->>>>>>> fbd9124f
 				 sc_stopping:1;
 	/* Tracks the schedule request for aggregation ULT */
 	struct sched_request	*sc_agg_req;
