/**
 * (C) Copyright 2018-2019 Intel Corporation.
 *
 * Licensed under the Apache License, Version 2.0 (the "License");
 * you may not use this file except in compliance with the License.
 * You may obtain a copy of the License at
 *
 *    http://www.apache.org/licenses/LICENSE-2.0
 *
 * Unless required by applicable law or agreed to in writing, software
 * distributed under the License is distributed on an "AS IS" BASIS,
 * WITHOUT WARRANTIES OR CONDITIONS OF ANY KIND, either express or implied.
 * See the License for the specific language governing permissions and
 * limitations under the License.
 *
 * GOVERNMENT LICENSE RIGHTS-OPEN SOURCE SOFTWARE
 * The Government's rights to use, modify, reproduce, release, perform, display,
 * or disclose this software are subject to the terms of the Apache License as
 * provided in Contract No. B609815.
 * Any reproduction of computer software, computer software documentation, or
 * portions thereof marked with this legend must also reproduce the markings.
 */
/**
 * This file is part of daos, to test epoch IO.
 */
#define D_LOGFAC DD_FAC(tests)

#include "daos_iotest.h"

/* the temporary IO dir */
char *test_io_dir;
/* the temporary IO working dir, will be cleanup for every running */
static char *test_io_work_dir;
/* the temporary IO fail dir, used to store the failed IO conf files */
static char *test_io_fail_dir;

/* the IO conf file */
const char *test_io_conf;

#define CMD_LINE_LEN_MAX (1024)
#define CMD_LINE_ARGC_MAX (16)
#define CMD_LINE_DBG 0

daos_epoch_t sn_epoch[100];

/*
 * To add predefined io_conf:
 * and add file name to predefined_io_confs array before the NULL.
 */
static char *predefined_io_confs[] = {"./io_conf/daos_io_conf_1",
				      "./io_conf/daos_io_conf_2", NULL};

static daos_size_t test_recx_size(daos_recx_t *recxs, int recx_num,
				  daos_size_t iod_size)
{
	daos_size_t size = 0;
	int         i;

	if (recxs == NULL)
		return iod_size;

	for (i = 0; i < recx_num; i++)
		size += recxs[i].rx_nr;

	size *= iod_size;
	return size;
}

static int epoch_io_mkdir(char *path)
{
	int rc;

	rc = test_mkdir(path, S_IRWXU | S_IRWXG | S_IRWXO);
	if (rc)
		print_message("test_make_dirs %s failed, rc %d.\n", path, rc);

	return rc;
}

static void test_buf_init(char *buf, daos_size_t buf_size, daos_recx_t *recxs,
			  int *values, int num, daos_size_t iod_size)
{
	int i;

	if (recxs == NULL) {
		memset(buf, *values, buf_size);
		return;
	}

	for (i = 0; i < num; i++, recxs++) {
		daos_size_t size = recxs->rx_nr * iod_size;

		memset(buf, values[i], size);
		buf += size;
	}
}

static int test_buf_verify(char *buf, daos_size_t buf_size, daos_recx_t *recxs,
			   int *values, int num, daos_size_t iod_size)
{
	int i;

	if (recxs == NULL) {
		for (i = 0; i < buf_size; i++) {
			if (buf[i] != *values) {
				print_message("i %d got %d expect %d\n", i,
					      (int)buf[i], (int)*values);
				return -1;
			}
		}
		return 0;
	}

	for (i = 0; i < num; i++) {
		daos_size_t size = recxs[i].rx_nr * iod_size;
		int         j;

		for (j = 0; j < size; j++) {
			if (buf[j] != values[i]) {
				print_message("i %d j %d got %d"
					      " expect %d\n",
					      i, j, (int)buf[j], values[i]);
				return -1;
			}
		}

		buf += size;
	}

	return 0;
}

static int daos_test_cb_punch(test_arg_t *arg, struct test_op_record *op,
			      char **rbuf, daos_size_t *rbuf_size)
{
	struct epoch_io_args *  eio_arg = &arg->eio_args;
	struct test_key_record *key_rec = op->or_key_rec;
	struct ioreq            req;
	struct test_punch_arg * pu_arg = &op->pu_arg;

	ioreq_init(&req, arg->coh, eio_arg->op_oid, DAOS_IOD_ARRAY, arg);

	if (pu_arg->pa_recxs_num == 0)
		punch_akey(key_rec->or_dkey, key_rec->or_akey, DAOS_TX_NONE,
			   &req);
	else
		punch_recxs(key_rec->or_dkey, key_rec->or_akey,
			    pu_arg->pa_recxs, pu_arg->pa_recxs_num,
			    DAOS_TX_NONE, &req);

	ioreq_fini(&req);
	return 0;
}

static int daos_test_cb_uf(test_arg_t *arg, struct test_op_record *op,
			   char **rbuf, daos_size_t *rbuf_size)
{
	struct epoch_io_args *        eio_arg  = &arg->eio_args;
	struct test_key_record *      key_rec  = op->or_key_rec;
	struct test_update_fetch_arg *uf_arg   = &op->uf_arg;
	const char *                  dkey     = key_rec->or_dkey;
	const char *                  akey     = key_rec->or_akey;
	daos_size_t                   iod_size = key_rec->or_iod_size;
	bool                          array    = uf_arg->ua_array;
	daos_iod_type_t               iod_type;
	daos_size_t                   buf_size;
	char *                        buf = NULL;
	struct ioreq                  req;
	daos_handle_t                 th_open;
	int                           rc = 0;
	extern daos_epoch_t           sn_epoch[];
	daos_epoch_t                  snap_epoch;

	if (array)
		D_ASSERT(uf_arg->ua_recxs != NULL && uf_arg->ua_recx_num >= 1);
	else
		D_ASSERT(uf_arg->ua_recxs == NULL);

	iod_type = array ? DAOS_IOD_ARRAY : DAOS_IOD_SINGLE;
	ioreq_init(&req, arg->coh, eio_arg->op_oid, iod_type, arg);
	buf_size =
	    test_recx_size(uf_arg->ua_recxs, uf_arg->ua_recx_num, iod_size);
	D_ALLOC(buf, buf_size);
	if (buf == NULL)
		D_GOTO(out, rc = -DER_NOMEM);

	if (op->or_op == TEST_OP_UPDATE)
		test_buf_init(buf, buf_size, uf_arg->ua_recxs,
			      uf_arg->ua_values ?: &uf_arg->ua_single_value,
			      uf_arg->ua_values ? uf_arg->ua_recx_num : 1,
			      iod_size);

	if (op->or_op == TEST_OP_UPDATE) {
		if (array)
			insert_recxs(dkey, akey, iod_size, DAOS_TX_NONE,
				     uf_arg->ua_recxs, uf_arg->ua_recx_num, buf,
				     buf_size, &req);
		else
			insert_single(dkey, akey, 0, buf, buf_size,
				      DAOS_TX_NONE, &req);
		/*Take the snapshot*/
		if (uf_arg->snap == true) {
			rc = daos_cont_create_snap(arg->coh, &snap_epoch, NULL,
						   NULL);
			arg->snap_epoch  = snap_epoch;
			sn_epoch[op->tx] = snap_epoch;
		}
	} else{
		th_open = DAOS_TX_NONE;
		/*Open snaphot and read the data from snapshot epoch*/
		if (uf_arg->snap == true) {
			arg->snap_epoch = sn_epoch[op->tx];
			rc = daos_tx_open_snap(arg->coh, arg->snap_epoch,
					       &th_open, NULL);
			D_ASSERT(rc == 0);
			}
		if (array)
			lookup_recxs(dkey, akey, iod_size, th_open,
				uf_arg->ua_recxs,
				uf_arg->ua_recx_num, buf, buf_size,
				&req);
		else
			lookup_single(dkey, akey, 0, buf, buf_size, th_open,
				      &req);
	}

	if (uf_arg->ua_verify)
		rc = test_buf_verify(
		    buf, buf_size, uf_arg->ua_recxs,
		    uf_arg->ua_values ?: &uf_arg->ua_single_value,
		    uf_arg->ua_values ? uf_arg->ua_recx_num : 1, iod_size);
out:
	ioreq_fini(&req);
	if (op->or_op == TEST_OP_UPDATE) {
		if (buf != NULL)
			D_FREE(buf);
	} else {
		if (rc == 0) {
			*rbuf      = buf;
			*rbuf_size = buf_size;
		}
	}
	return rc;
}

static int vos_test_cb_update(test_arg_t *arg, struct test_op_record *op,
			      char **rbuf, daos_size_t *rbuf_size)
{
	return -DER_NOSYS;
}

static int fio_test_cb_uf(test_arg_t *arg, struct test_op_record *op,
			  char **rbuf, daos_size_t *rbuf_size)
{
	struct test_key_record *      key_rec  = op->or_key_rec;
	const char *                  dkey     = key_rec->or_dkey;
	const char *                  akey     = key_rec->or_akey;
	struct test_update_fetch_arg *uf_arg   = &op->uf_arg;
	daos_size_t                   iod_size = key_rec->or_iod_size;
	bool                          array    = uf_arg->ua_array;
	daos_size_t                   buf_size;
	char *                        buf = NULL, *data;
	int                           fd;
	off_t                         off;
	size_t                        len, data_len, total_len;
	int                           i;
	int                           rc = 0;

	if (array)
		D_ASSERT(uf_arg->ua_recxs != NULL && uf_arg->ua_recx_num >= 1);
	else
		D_ASSERT(uf_arg->ua_recxs == NULL);

	buf_size =
	    test_recx_size(uf_arg->ua_recxs, uf_arg->ua_recx_num, iod_size);
	D_ALLOC(buf, buf_size);
	if (buf == NULL)
		D_GOTO(out, rc = -DER_NOMEM);
	if (op->or_op == TEST_OP_UPDATE)
		test_buf_init(buf, buf_size, uf_arg->ua_recxs,
<<<<<<< HEAD
			      uf_arg->ua_values, uf_arg->ua_recx_num, iod_size);
=======
			      uf_arg->ua_values ?: &uf_arg->ua_single_value,
			      uf_arg->ua_values ? uf_arg->ua_recx_num : 1,
			      iod_size);
>>>>>>> 5567da32
	fd = array ? key_rec->or_fd_array : key_rec->or_fd_single;
	D_ASSERT(fd != 0);

	total_len = 0;
	if (array) {
		data = buf;
		for (i = 0; i < uf_arg->ua_recx_num; i++) {
			off = uf_arg->ua_recxs[i].rx_idx * iod_size;
			len = uf_arg->ua_recxs[i].rx_nr * iod_size;
			if (op->or_op == TEST_OP_UPDATE)
				data_len = pwrite(fd, data, len, off);
			else
				data_len = pread(fd, data, len, off);
			if (data_len != len) {
				print_message("fio %s/%s failed, len %zu "
					      "got %zu.\n",
					      dkey, akey, len, data_len);
				D_GOTO(out, rc = -DER_IO);
			}
			data += len;
			total_len += len;
		}
	} else {
		if (op->or_op == TEST_OP_UPDATE)
			total_len = pwrite(fd, buf, buf_size, 0);
		else
			total_len = pread(fd, buf, buf_size, 0);
	}
	if (total_len != buf_size) {
		print_message("fio %s/%s failed, buf_size " DF_U64
			      ", total_len "
			      "%zu.\n",
			      dkey, akey, buf_size, total_len);
		rc = -DER_IO;
	}

out:
	if (op->or_op == TEST_OP_UPDATE) {
		if (buf != NULL)
			D_FREE(buf);
	} else {
		if (rc == 0) {
			*rbuf      = buf;
			*rbuf_size = buf_size;
		}
	}
	return rc;
}

static int daos_test_cb_add(test_arg_t *arg, struct test_op_record *op,
			    char **rbuf, daos_size_t *rbuf_size)
{
	print_message("add rank %u\n", op->ae_arg.ua_rank);
	test_rebuild_wait(&arg, 1);
	daos_add_server(arg->pool.pool_uuid, arg->group, &arg->pool.svc,
			op->ae_arg.ua_rank);
	return 0;
}

static int daos_test_cb_exclude(test_arg_t *arg, struct test_op_record *op,
				char **rbuf, daos_size_t *rbuf_size)
{
	print_message("exclude rank %u\n", op->ae_arg.ua_rank);
	daos_exclude_server(arg->pool.pool_uuid, arg->group, &arg->pool.svc,
			    op->ae_arg.ua_rank);
	return 0;
}

static int daos_test_cb_query(test_arg_t *arg, struct test_op_record *op,
			      char **rbuf, daos_size_t *rbuf_size)
{
	daos_pool_info_t pinfo = {0};
	int              rc;
	int              i;

	pinfo.pi_bits = DPI_SPACE;
	rc = daos_pool_query(arg->pool.poh, NULL, &pinfo, NULL, NULL);
	if (rc != 0) {
		print_message("pool query failed %d\n", rc);
		return rc;
	}

	for (i = 0; i <= 1; i++)
		print_message("  pool size: Total = %" PRIu64 "  Free= %" PRIu64
			      "",
			      pinfo.pi_space.ps_space.s_total[i],
			      pinfo.pi_space.ps_space.s_free[i]);
	print_message("\n");
	return rc;
}

static int vos_test_cb_fetch(test_arg_t *arg, struct test_op_record *op,
			     char **rbuf, daos_size_t *rbuf_size)
{
	return -DER_NOSYS;
}

static int test_cb_noop(test_arg_t *arg, struct test_op_record *op, char **rbuf,
			daos_size_t *rbuf_size)
{
	return -DER_NOSYS;
}

struct test_op_dict op_dict[] = {
    {
	.op_type = TEST_OP_UPDATE,
	.op_str  = "update",
	.op_cb =
	    {
		daos_test_cb_uf,
		vos_test_cb_update,
		fio_test_cb_uf,
	    },
    },
    {
	.op_type = TEST_OP_PUNCH,
	.op_str  = "punch",
	.op_cb =
	    {
		daos_test_cb_punch,
		test_cb_noop,
		test_cb_noop,
	    },
    },
    {
	.op_type = TEST_OP_EPOCH_DISCARD,
	.op_str  = "epoch_discard",
	.op_cb =
	    {
		test_cb_noop,
		test_cb_noop,
		test_cb_noop,
	    },
    },
    {
	.op_type = TEST_OP_FETCH,
	.op_str  = "fetch",
	.op_cb =
	    {
		daos_test_cb_uf,
		vos_test_cb_fetch,
		fio_test_cb_uf,
	    },
    },
    {
	.op_type = TEST_OP_ENUMERATE,
	.op_str  = "enumerate",
	.op_cb =
	    {
		test_cb_noop,
		test_cb_noop,
		test_cb_noop,
	    },
    },
    {
	.op_type = TEST_OP_ADD,
	.op_str  = "add",
	.op_cb =
	    {
		daos_test_cb_add,
		test_cb_noop,
		test_cb_noop,
	    },
    },
    {
	.op_type = TEST_OP_EXCLUDE,
	.op_str  = "exclude",
	.op_cb =
	    {
		daos_test_cb_exclude,
		test_cb_noop,
		test_cb_noop,
	    },
    },
    {
	.op_type = TEST_OP_POOL_QUERY,
	.op_str  = "pool_query",
	.op_cb =
	    {
		daos_test_cb_query,
		test_cb_noop,
		test_cb_noop,
	    },
    },
    {
	.op_str = NULL,
    },
};

static void squeeze_spaces(char *line)
{
	char *current       = line;
	int   spacing       = 0;
	int   leading_space = 1;

	for (; line && *line != '\n'; line++) {
		if (isspace(*line)) {
			if (!spacing && !leading_space) {
				*current++ = *line;
				spacing    = 1;
			}
		} else {
			*current++    = *line;
			spacing       = 0;
			leading_space = 0;
		}
	}
	*current = '\0';
}

static int cmd_line_get(FILE *fp, char *line)
{
	char *p;

	D_ASSERT(line != NULL && fp != NULL);
	do {
		if (fgets(line, CMD_LINE_LEN_MAX, fp) == NULL)
			return -DER_ENOENT;
		for (p = line; isspace(*p); p++)
			;
		if (*p != '\0' && *p != '#' && *p != '\n')
			break;
	} while (1);

	squeeze_spaces(line);

	return 0;
}

struct epoch_io_cmd_option {
	char *opt_name;
	bool  with_arg;
	char  opt;
};

/* getopt_long with bug when calling it multiple times, so write this simple
 * helper function for parameter parsing, with similar behavior as getopt_long.
 */
static int   eio_optind = 1;
static char *eio_optarg;

int epoch_io_getopt(int argc, char **argv, struct epoch_io_cmd_option options[])
{
	int   idx = eio_optind;
	char *p;
	int   i;

	if (idx >= argc)
		return -1;

	p = argv[idx];
	eio_optind++;
	for (i = 0; options[i].opt_name != NULL; i++) {
		if ((strcmp(options[i].opt_name, argv[idx]) == 0) ||
		    (strlen(p) == 2 && *p == '-' &&
		     *(p + 1) == options[i].opt)) {
			if (options[i].with_arg) {
				if (eio_optind >= argc)
					return -1;
				eio_optind++;
				eio_optarg = argv[idx + 1];
			} else {
				eio_optarg = NULL;
			}
			return options[i].opt;
		}
	}
	return '?';
}

static int recx_parse(char *recx_str, daos_recx_t **recxs, int **values,
		      unsigned int *recx_num)
{
	daos_recx_t *recx_allocated            = NULL;
	int *        value_allocated           = NULL;
	char         str[CMD_LINE_LEN_MAX + 1] = {0};
	char *       p                         = str, *tmp;
	bool         brace_unmatch             = false;
	uint64_t     rx_end;
	unsigned int idx = 0;

	D_ALLOC_ARRAY(recx_allocated, IOREQ_IOD_NR);
	if (recx_allocated == NULL)
		return -DER_NOMEM;

	if (values) {
		D_ALLOC_ARRAY(value_allocated, IOREQ_IOD_NR);
		if (value_allocated == NULL) {
			D_FREE(recx_allocated);
			return -DER_NOMEM;
		}
	}

	strncpy(str, recx_str, CMD_LINE_LEN_MAX);
	while (*p != '\0') {
		p = strchr(p, '[');
		if (p == NULL)
			break;
		brace_unmatch = true;
		p++;
		while (*p == ' ')
			p++;
		tmp = strchr(p, ',');
		if (tmp == NULL)
			break;
		*tmp = '\0';
		tmp++;
		recx_allocated[idx].rx_idx = atol(p);
		p                          = tmp;
		while (*p == ' ')
			p++;
		tmp = strchr(p, ']');
		if (tmp == NULL) {
			print_message("no matching ] for %s.\n", p);
			break;
		}
		*tmp   = '\0';
		rx_end = atol(p);
		if (rx_end <= recx_allocated[idx].rx_idx) {
			print_message("rx_end " DF_U64 " <= rx_idx " DF_U64
				      "\n",
				      rx_end, recx_allocated[idx].rx_idx);
			break;
		}
		brace_unmatch             = false;
		recx_allocated[idx].rx_nr = rx_end - recx_allocated[idx].rx_idx;
		p                         = tmp + 1;
		if (isdigit(*p)) {
			if (value_allocated)
				value_allocated[idx] = atol(p);
			while (isdigit(*p))
				p++;
		}
		idx++;
	}

	if (idx == 0 || brace_unmatch) {
		print_message("bad recx_str %s\n", p);
		if (recx_allocated)
			D_FREE(recx_allocated);
		if (value_allocated)
			D_FREE(value_allocated);
		return -DER_INVAL;
	}

	*recxs = recx_allocated;
	if (values)
		*values = value_allocated;
	*recx_num = idx;
	return 0;
}

static struct test_key_record *test_key_rec_lookup(test_arg_t *arg, char *dkey,
						   char *akey)
{
	struct epoch_io_args *  eio_arg = &arg->eio_args;
	struct test_key_record *key_rec;

	if (dkey == NULL)
		dkey = eio_arg->op_dkey;
	if (akey == NULL)
		akey = eio_arg->op_akey;
	if (dkey == NULL || akey == NULL)
		return NULL;

	d_list_for_each_entry (key_rec, &eio_arg->op_list, or_list) {
		if (strcmp(key_rec->or_dkey, dkey) == 0 &&
		    strcmp(key_rec->or_akey, akey) == 0)
			return key_rec;
	}

	D_ALLOC_PTR(key_rec);
	if (key_rec == NULL)
		return NULL;

	D_INIT_LIST_HEAD(&key_rec->or_list);
	D_INIT_LIST_HEAD(&key_rec->or_queue);
	D_STRNDUP(key_rec->or_dkey, dkey, strlen(dkey));
	D_STRNDUP(key_rec->or_akey, akey, strlen(akey));
	key_rec->or_iod_size       = eio_arg->op_iod_size;
	key_rec->or_replayed_epoch = 0;
	key_rec->or_fd_array       = 0;
	key_rec->or_fd_single      = 0;
	key_rec->or_op_num         = 0;
	d_list_add_tail(&key_rec->or_list, &eio_arg->op_list);

	return key_rec;
}

static void test_op_rec_free(struct test_op_record *op_rec)
{
	/* the fetch OP is not in queue */
	if (!d_list_empty(&op_rec->or_queue_link)) {
		D_ASSERT(op_rec->or_key_rec != NULL);
		d_list_del_init(&op_rec->or_queue_link);
		op_rec->or_key_rec->or_op_num--;
	}
	op_rec->or_key_rec = NULL;

	switch (op_rec->or_op) {
	case TEST_OP_UPDATE:
	case TEST_OP_FETCH:
		if (op_rec->uf_arg.ua_recxs)
			D_FREE(op_rec->uf_arg.ua_recxs);
		if (op_rec->uf_arg.ua_values)
			D_FREE(op_rec->uf_arg.ua_values);
		break;
	case TEST_OP_PUNCH:
		if (op_rec->pu_arg.pa_recxs)
			D_FREE(op_rec->pu_arg.pa_recxs);
		break;
	default:
		break;
	}

	D_FREE(op_rec);
}

static void test_key_rec_free(struct test_key_record *key_rec)
{
	struct test_op_record *op_rec, *op_rec_tmp;

	d_list_for_each_entry_safe (op_rec, op_rec_tmp, &key_rec->or_queue,
				    or_queue_link) {
		test_op_rec_free(op_rec);
	}
	d_list_del_init(&key_rec->or_list);
	if (key_rec->or_dkey)
		D_FREE(key_rec->or_dkey);
	if (key_rec->or_akey)
		D_FREE(key_rec->or_akey);
	if (key_rec->or_fd_array) {
		close(key_rec->or_fd_array);
		key_rec->or_fd_array = 0;
	}
	if (key_rec->or_fd_single) {
		close(key_rec->or_fd_single);
		key_rec->or_fd_single = 0;
	}
	D_FREE(key_rec);
}

static void test_eio_arg_oplist_free(test_arg_t *arg)
{
	struct epoch_io_args *  eio_arg = &arg->eio_args;
	struct test_key_record *key_rec, *key_rec_tmp;

	d_list_for_each_entry_safe (key_rec, key_rec_tmp, &eio_arg->op_list,
				    or_list) {
		test_key_rec_free(key_rec);
	}
}

static void test_key_rec_add_op(struct test_key_record *key_rec,
				struct test_op_record * op_rec)
{
	struct test_op_record *rec = NULL;

	op_rec->or_key_rec = key_rec;
	/* insert modification OP to the queue in epoch order */
	if (test_op_is_modify(op_rec->or_op)) {
		d_list_for_each_entry (rec, &key_rec->or_queue, or_queue_link) {
			if (rec->tx > op_rec->tx)
				break;
		}
		d_list_add_tail(&op_rec->or_queue_link, &rec->or_queue_link);
		key_rec->or_op_num++;
#if CMD_LINE_DBG
		print_message("added op %d, epoch " DF_U64 ", dkey %s akey %s, "
			      "to queue, op_num %d.\n",
			      op_rec->or_op, op_rec->or_epoch, key_rec->or_dkey,
			      key_rec->or_akey, key_rec->or_op_num);

#endif
	}
}

static int test_op_record_bind(test_arg_t *arg, char *dkey, char *akey,
			       struct test_op_record *op_rec)
{
	struct epoch_io_args *  eio_arg = &arg->eio_args;
	struct test_key_record *key_rec;

	key_rec = test_key_rec_lookup(arg, dkey, akey);
	if (key_rec == NULL) {
		print_message("test_key_rec_lookup (dkey %s akey %s) failed "
			      "possibly because dkey/akey not set.\n",
			      dkey, akey);
		return -DER_INVAL;
	}

	if (key_rec->or_iod_size != eio_arg->op_iod_size) {
		print_message("cannot set different iod_size for same "
			      "dkey/akey (" DF_U64 ", " DF_U64 ").\n",
			      key_rec->or_iod_size, eio_arg->op_iod_size);
		return -DER_INVAL;
	}

	test_key_rec_add_op(key_rec, op_rec);
	return 0;
}

static int cmd_parse_add_exclude(test_arg_t *arg, int argc, char **argv,
				 unsigned int opc, struct test_op_record **op)
{
	struct test_op_record *      op_rec = NULL;
	struct test_add_exclude_arg *ae_arg;
	int                          opt;
	int                          rc = 0;

	static struct epoch_io_cmd_option options[] = {
	    {"--rank", true, 'r'}, {"--tgt", true, 't'}, {0}};

	D_ALLOC_PTR(op_rec);
	if (op_rec == NULL)
		return -DER_NOMEM;

	D_INIT_LIST_HEAD(&op_rec->or_queue_link);
	ae_arg        = &op_rec->ae_arg;
	op_rec->or_op = opc;

	eio_optind = 1;
	while ((opt = epoch_io_getopt(argc, argv, options)) != -1) {
		switch (opt) {
		case 'r':
			ae_arg->ua_rank = atoi(eio_optarg);
			break;
		case 't':
			ae_arg->ua_tgt = atoi(eio_optarg);
			break;
		default:
			print_message("Unknown Option %c\n", opt);
			D_GOTO(out, rc = -DER_INVAL);
		}
	}

	if (ae_arg->ua_rank == -1) {
		ae_arg->ua_rank = test_get_last_svr_rank(arg);
		D_ASSERT(ae_arg->ua_rank != -1);
	}

	*op = op_rec;
out:
	if (rc && op_rec)
		D_FREE(op_rec);
	return rc;
}

static int cmd_parse_punch(test_arg_t *arg, int argc, char **argv,
			   struct test_op_record **op)
{
	struct test_op_record *op_rec;
	struct test_punch_arg *pu_arg;
	char *                 dkey  = NULL;
	char *                 akey  = NULL;
	daos_recx_t *          recxs = NULL;
	unsigned int           recxs_num;
	int                    tx = 1;
	int                    opt;
	int                    rc = 0;

	static struct epoch_io_cmd_option options[] = {{"--dkey", true, 'd'},
						       {"--akey", true, 'a'},
						       {"--tx", true, 'e'},
						       {"--recx", true, 'r'},
						       {0}};

	D_ALLOC_PTR(op_rec);
	if (op_rec == NULL)
		return -DER_NOMEM;
	D_INIT_LIST_HEAD(&op_rec->or_queue_link);
	pu_arg        = &op_rec->pu_arg;
	op_rec->or_op = TEST_OP_PUNCH;
	eio_optind    = 1;
	while ((opt = epoch_io_getopt(argc, argv, options)) != -1) {
		switch (opt) {
		case 'e':
			tx = atoi(eio_optarg);
			break;
		case 'd':
			D_STRNDUP(dkey, eio_optarg, strlen(eio_optarg));
			break;
		case 'a':
			D_STRNDUP(akey, eio_optarg, strlen(eio_optarg));
			break;
		case 'r':
			rc = recx_parse(eio_optarg, &recxs, NULL, &recxs_num);
			if (rc) {
				print_message("parse recxs %s failed, rc %d.\n",
					      eio_optarg, rc);
				D_GOTO(out, rc);
			}
			pu_arg->pa_recxs     = recxs;
			pu_arg->pa_recxs_num = recxs_num;
			break;
		default:
			print_message("Unknown Option %c\n", opt);
			D_GOTO(out, rc = -DER_INVAL);
		}
	}

	op_rec->tx = tx;

	rc = test_op_record_bind(arg, dkey, akey, op_rec);
	if (rc == 0)
		*op = op_rec;
	else
		print_message("test_op_record_bind(dkey %s akey %s failed.\n",
			      dkey, akey);

out:
	if (dkey)
		D_FREE(dkey);
	if (akey)
		D_FREE(akey);
	if (rc && op_rec)
		test_op_rec_free(op_rec);
	return rc;
}

static int cmd_parse_update_fetch(test_arg_t *arg, int argc, char **argv,
				  int opc, struct test_op_record **op)
{
	struct test_op_record *       op_rec;
	struct test_update_fetch_arg *uf_arg;
	daos_recx_t *                 recxs    = NULL;
	int *                         values   = NULL;
	unsigned int                  recx_num = 0;
	char *                        dkey     = NULL;
	char *                        akey     = NULL;
	int                           tx       = 1;
	bool                          array    = true;
	int                           opt;
	int                           rc = 0;

	static struct epoch_io_cmd_option options[] = {{"--dkey", true, 'd'},
						       {"--akey", true, 'a'},
						       {"--single", false, 's'},
						       {"--tx", true, 'e'},
						       {"--recx", true, 'r'},
						       {"--verify", false, 'v'},
						       {"--value", true, 'u'},
						       {"--snap", false, 't'},
						       {0}};

	D_ALLOC_PTR(op_rec);
	if (op_rec == NULL)
		return -DER_NOMEM;
	D_INIT_LIST_HEAD(&op_rec->or_queue_link);
	uf_arg       = &op_rec->uf_arg;
	uf_arg->snap = false;

	eio_optind = 1;
	while ((opt = epoch_io_getopt(argc, argv, options)) != -1) {
		switch (opt) {
		case 'e':
			tx = atoi(eio_optarg);
			break;
		case 't':
			uf_arg->snap = true;
			break;
		case 'd':
			D_STRNDUP(dkey, eio_optarg, strlen(eio_optarg));
			break;
		case 'a':
			D_STRNDUP(akey, eio_optarg, strlen(eio_optarg));
			break;
		case 's':
			array = false;
			break;
		case 'v':
			uf_arg->ua_verify = 1;
			break;
		case 'u':
			uf_arg->ua_single_value = atoi(eio_optarg);
			break;
		case 'r':
			rc = recx_parse(eio_optarg, &recxs, &values, &recx_num);
			if (rc) {
				print_message("parse recxs %s failed, rc %d.\n",
					      eio_optarg, rc);
				D_GOTO(out, rc);
			}
			uf_arg->ua_recxs    = recxs;
			uf_arg->ua_values   = values;
			uf_arg->ua_recx_num = recx_num;
#if CMD_LINE_DBG
			int i;

			for (i = 0; i < recx_num; i++) {
				print_message("parsed recx - rx_idx[%d] " DF_U64
					      ", rx_nr[%d] " DF_U64 "\n",
					      i, recxs[i].rx_idx, i,
					      recxs[i].rx_nr);
			}
#endif
			break;
		default:
			print_message("Unknown Option %c\n", opt);
			D_GOTO(out, rc = -DER_INVAL);
		}
	}

	op_rec->tx       = tx;
	op_rec->or_op    = opc;
	uf_arg->ua_array = array;
	if (uf_arg->ua_array && uf_arg->ua_recxs == NULL) {
		print_message("no recx specified for array update/fetch.\n");
		D_GOTO(out, rc = -DER_INVAL);
	}

	rc = test_op_record_bind(arg, dkey, akey, op_rec);
	if (rc == 0)
		*op = op_rec;
	else
		print_message("test_op_record_bind(dkey %s akey %s failed.\n",
			      dkey, akey);
out:
	if (dkey)
		D_FREE(dkey);
	if (akey)
		D_FREE(akey);
	if (rc && op_rec)
		test_op_rec_free(op_rec);
	return rc;
}

static int cmd_parse_oid(test_arg_t *arg, int argc, char **argv)
{
	struct epoch_io_args *eio_arg = &arg->eio_args;
	int                   opt;
	char *                obj_class = NULL;
	int                   type;
	d_rank_t              rank = -1;
	int                   rc   = 0;

	static struct epoch_io_cmd_option options[] = {
	    {"--type", true, 't'}, {"--rank", true, 'r'}, {0}};

	eio_optind = 1;
	while ((opt = epoch_io_getopt(argc, argv, options)) != -1) {
		switch (opt) {
		case 'r':
			rank = atoi(eio_optarg);
			break;
		case 't':
			D_STRNDUP(obj_class, eio_optarg, strlen(eio_optarg));
			break;
		default:
			print_message("Unknown Option %c\n", opt);
			D_GOTO(out, rc = -DER_INVAL);
		}
	}

	if (obj_class == NULL)
		D_GOTO(out, rc = -DER_INVAL);

	type            = daos_oclass_name2id(obj_class);
	eio_arg->op_oid = dts_oid_gen(type, 0, arg->myrank);
	if (type == DAOS_OC_R2S_SPEC_RANK || type == DAOS_OC_R3S_SPEC_RANK ||
	    type == DAOS_OC_R1S_SPEC_RANK) {
		if (rank == -1) {
			rank = test_get_last_svr_rank(arg);
			D_ASSERT(rank != -1);
			eio_arg->op_oid =
			    dts_oid_set_rank(eio_arg->op_oid, rank);
		} else {
			eio_arg->op_oid =
			    dts_oid_set_rank(eio_arg->op_oid, rank);
		}
	}
out:
	if (obj_class)
		D_FREE(obj_class);

	return rc;
}

/* parse the cmd line to argc argv[] */
static int cmd_parse_argv(char *cmd, int *argc, char *argv[])
{
	int   idx = 0;
	char *p   = cmd;

	while (*p != '\0') {
		while (*p == ' ')
			p++;
		if (idx >= CMD_LINE_ARGC_MAX) {
			print_message("too many args.\n");
			return -DER_INVAL;
		}
		if (*p == '"') {
			p++;
			if (*p == '\0')
				return -DER_INVAL;
			argv[idx++] = p;
			p           = strchr(p, '"');
			if (p == NULL)
				return -DER_INVAL;
			*p = '\0';
			p++;
		} else {
			if (*p == '\0')
				break;
			argv[idx++] = p;
			p           = strchr(p, ' ');
			if (p == NULL)
				break;
			*p = '\0';
			p++;
		}
	}
	*argc = idx;

	return 0;
}

static int cmd_parse_pool(test_arg_t *arg, int argc, char *argv[],
			  struct test_op_record **op)
{
	struct test_op_record *op_rec = NULL;
	int                    opc    = -1;
	int                    opt;
	int                    rc = 0;

	static struct epoch_io_cmd_option options[] = {{"--query", false, 'q'},
						       {0}};

	D_ALLOC_PTR(op_rec);
	if (op_rec == NULL)
		return -DER_NOMEM;

	D_INIT_LIST_HEAD(&op_rec->or_queue_link);

	eio_optind = 1;
	while ((opt = epoch_io_getopt(argc, argv, options)) != -1) {
		switch (opt) {
		case 'q':
			opc = TEST_OP_POOL_QUERY;
			break;
		default:
			print_message("Unknown Option %c\n", opt);
			D_GOTO(out, rc = -DER_INVAL);
		}
	}
	if (opc == -1)
		D_GOTO(out, rc = -DER_INVAL);

	op_rec->or_op = opc;
	*op           = op_rec;
out:
	if (rc && op_rec)
		D_FREE(op_rec);
	return rc;
}

static int cmd_parse_snapshot(test_arg_t *arg, int argc, char *argv[],
			      struct test_op_record **op)
{
	struct test_op_record *op_rec;
	struct test_punch_arg *pu_arg;
	char *                 dkey  = NULL;
	char *                 akey  = NULL;
	daos_recx_t *          recxs = NULL;
	unsigned int           recxs_num;
	int                    tx = 1;
	int                    opt;
	int                    rc = 0;

	static struct epoch_io_cmd_option options[] = {{"--dkey", true, 'd'},
						       {"--akey", true, 'a'},
						       {"--tx", true, 'e'},
						       {"--recx", true, 'r'},
						       {0}};

	D_ALLOC_PTR(op_rec);
	if (op_rec == NULL)
		return -DER_NOMEM;
	D_INIT_LIST_HEAD(&op_rec->or_queue_link);
	pu_arg        = &op_rec->pu_arg;
	op_rec->or_op = TEST_OP_SNAPSHOT_CREATE;
	eio_optind    = 1;
	while ((opt = epoch_io_getopt(argc, argv, options)) != -1) {
		switch (opt) {
		case 'e':
			tx = atoi(eio_optarg);
			break;
		case 'd':
			D_STRNDUP(dkey, eio_optarg, strlen(eio_optarg));
			break;
		case 'a':
			D_STRNDUP(akey, eio_optarg, strlen(eio_optarg));
			break;
		case 'r':
			rc = recx_parse(eio_optarg, &recxs, NULL, &recxs_num);
			if (rc) {
				print_message("parse recxs %s failed, rc %d.\n",
					      eio_optarg, rc);
				D_GOTO(out, rc);
			}
			pu_arg->pa_recxs     = recxs;
			pu_arg->pa_recxs_num = recxs_num;
			break;
		default:
			print_message("Unknown Option %c\n", opt);
			D_GOTO(out, rc = -DER_INVAL);
		}
	}

	op_rec->tx = tx;

	rc = test_op_record_bind(arg, dkey, akey, op_rec);
	if (rc == 0)
		*op = op_rec;
	else
		print_message("test_op_record_bind(dkey %s akey %s failed.\n",
			      dkey, akey);

out:
	if (dkey)
		D_FREE(dkey);
	if (akey)
		D_FREE(akey);
	if (rc && op_rec)
		test_op_rec_free(op_rec);
	return rc;
}

static int cmd_line_parse(test_arg_t *arg, char *cmd_line,
			  struct test_op_record **op)
{
	char                   cmd[CMD_LINE_LEN_MAX]   = {0};
	struct test_op_record *op_rec                  = NULL;
	char *                 argv[CMD_LINE_ARGC_MAX] = {0};
	char *                 dkey                    = NULL;
	char *                 akey                    = NULL;
	int                    argc                    = 0;
	int                    rc                      = 0;

	strncpy(cmd, cmd_line, CMD_LINE_LEN_MAX);
#if CMD_LINE_DBG
	print_message("parsing cmd: %s.\n", cmd);
#endif
	rc = cmd_parse_argv(cmd, &argc, argv);
	if (rc != 0) {
		print_message("bad format %s.\n", cmd);
		D_GOTO(out, rc = -DER_INVAL);
	}

	if (argc < 2)
		D_GOTO(out, rc = -DER_INVAL);

	if (strcmp(argv[0], "test_lvl") == 0) {
		if (strcmp(argv[1], "daos") == 0) {
			arg->eio_args.op_lvl = TEST_LVL_DAOS;
		} else if (strcmp(argv[1], "vos") == 0) {
			arg->eio_args.op_lvl = TEST_LVL_VOS;
			print_message("vos level test not supported now.\n");
			rc = -DER_INVAL;
		} else {
			print_message("bad test_lvl %s.\n", argv[1]);
			rc = -DER_INVAL;
		}
	} else if (strcmp(argv[0], "dkey") == 0) {
		dkey = argv[1];
		if (arg->eio_args.op_dkey != NULL)
			D_FREE(arg->eio_args.op_dkey);
		D_STRNDUP(arg->eio_args.op_dkey, dkey, strlen(dkey));
	} else if (strcmp(argv[0], "akey") == 0) {
		akey = argv[1];
		if (arg->eio_args.op_akey != NULL)
			D_FREE(arg->eio_args.op_akey);
		D_STRNDUP(arg->eio_args.op_akey, akey, strlen(akey));
	} else if (strcmp(argv[0], "iod_size") == 0) {
		arg->eio_args.op_iod_size = atoi(argv[1]);
	} else if (strcmp(argv[0], "oid") == 0) {
		rc = cmd_parse_oid(arg, argc, argv);
	} else if (strcmp(argv[0], "update") == 0) {
		rc = cmd_parse_update_fetch(arg, argc, argv, TEST_OP_UPDATE,
					    &op_rec);
	} else if (strcmp(argv[0], "fetch") == 0) {
		rc = cmd_parse_update_fetch(arg, argc, argv, TEST_OP_FETCH,
					    &op_rec);
	} else if (strcmp(argv[0], "exclude") == 0) {
		rc = cmd_parse_add_exclude(arg, argc, argv, TEST_OP_EXCLUDE,
					   &op_rec);
	} else if (strcmp(argv[0], "add") == 0) {
		rc = cmd_parse_add_exclude(arg, argc, argv, TEST_OP_ADD,
					   &op_rec);
	} else if (strcmp(argv[0], "pool") == 0) {
		rc = cmd_parse_pool(arg, argc, argv, &op_rec);
	} else if (strcmp(argv[0], "punch") == 0) {
		rc = cmd_parse_punch(arg, argc, argv, &op_rec);
	} else if (strcmp(argv[0], "create_snap") == 0) {
		rc = cmd_parse_snapshot(arg, argc, argv, &op_rec);
	} else {
		print_message("unknown cmd %s.\n", argv[0]);
		rc = -DER_INVAL;
	}

out:
	if (rc == 0)
		*op = op_rec;
	return rc;
}

#define AKEY_PATH_LEN (PATH_MAX - 10)
/* replay the OPs which epoch <= /a epoch in key_rec's op_queue */
static int test_op_queue_replay(test_arg_t *            arg,
				struct test_key_record *key_rec,
				daos_epoch_t            epoch)
{
	struct test_op_record *op_rec;
	char                   akey_dir[AKEY_PATH_LEN] = {0};
	char                   array_path[PATH_MAX]    = {0};
	char                   single_path[PATH_MAX]   = {0};
	int                    rc                      = 0;

#if CMD_LINE_DBG
	print_message("replay %s/%s, epoch " DF_U64 ", replayed_epoch " DF_U64
		      "\n",
		      key_rec->or_dkey, key_rec->or_akey, epoch,
		      key_rec->or_replayed_epoch);
#endif
	/* replay from beginning if read epoch behind replayed epoch,
	 * so verify from low epoch to high epoch will be faster.
	 */
	if (epoch < key_rec->or_replayed_epoch) {
		D_ASSERT(key_rec->or_fd_array != 0);
		close(key_rec->or_fd_array);
		key_rec->or_fd_array = 0;

		D_ASSERT(key_rec->or_fd_single != 0);
		close(key_rec->or_fd_single);
		key_rec->or_fd_single = 0;

		key_rec->or_replayed_epoch = 0;
	}

	if (key_rec->or_replayed_epoch == 0) {
		snprintf(akey_dir, AKEY_PATH_LEN, "%s/%s/%s", test_io_work_dir,
			 key_rec->or_dkey, key_rec->or_akey);
		test_rmdir(akey_dir, true);
		rc = epoch_io_mkdir(akey_dir);
		if (rc) {
			print_message("failed to mkdir %s, rc %d.\n", akey_dir,
				      rc);
			return rc;
		}
		snprintf(array_path, PATH_MAX, "%s/array", akey_dir);
		snprintf(single_path, PATH_MAX, "%s/single", akey_dir);
		key_rec->or_fd_array =
		    open(array_path, O_CREAT | O_TRUNC | O_RDWR, 0666);
		if (key_rec->or_fd_array == 0) {
			print_message("failed to open %s, %d(%s)\n", array_path,
				      errno, strerror(errno));
			return daos_errno2der(errno);
		}
		key_rec->or_fd_single =
		    open(single_path, O_CREAT | O_TRUNC | O_RDWR, 0666);
		if (key_rec->or_fd_single == 0) {
			print_message("failed to open %s, %d(%s)\n",
				      single_path, errno, strerror(errno));
			close(key_rec->or_fd_array);
			key_rec->or_fd_array = 0;
			return daos_errno2der(errno);
		}
	}

	d_list_for_each_entry (op_rec, &key_rec->or_queue, or_queue_link) {
		if (op_rec->tx < key_rec->or_replayed_epoch)
			continue;
		if (op_rec->tx > epoch)
			break;
		rc = op_dict[op_rec->or_op].op_cb[TEST_LVL_FIO](arg, op_rec,
								NULL, NULL);
		if (rc == 0) {
			key_rec->or_replayed_epoch = op_rec->tx;
		} else {
			print_message("op_dict[%d].op_cb[%d] failed, rc %d.\n",
				      op_rec->or_op, TEST_LVL_FIO, rc);
			close(key_rec->or_fd_array);
			key_rec->or_fd_array = 0;
			close(key_rec->or_fd_single);
			key_rec->or_fd_single      = 0;
			key_rec->or_replayed_epoch = 0;
			return rc;
		}
	}

	return rc;
}

static int cmd_line_run(test_arg_t *arg, struct test_op_record *op_rec)
{
	int         op  = op_rec->or_op;
	int         lvl = arg->eio_args.op_lvl;
	char *      buf = NULL, *f_buf = NULL;
	daos_size_t size = 0, f_size = 0;
	int         rc = 0;

	D_ASSERT(op >= TEST_OP_MIN && op <= TEST_OP_MAX);
	D_ASSERT(lvl == TEST_LVL_DAOS || lvl == TEST_LVL_VOS);

	/* for modification OP, just go through DAOS stack and return */
	if (test_op_is_modify(op))
		return op_dict[op].op_cb[lvl](arg, op_rec, NULL, 0);

	/* for verification OP, firstly retrieve it through DAOS stack */
	rc = op_dict[op].op_cb[lvl](arg, op_rec, &buf, &size);
	if (rc) {
		print_message("op_dict[%d].op_cb[%d] failed, rc %d.\n", op, lvl,
			      rc);
		D_GOTO(out, rc);
	}

	if (arg->eio_args.op_no_verify)
		D_GOTO(out, rc = 0);

	/* then replay the modification OPs in the queue, retrieve it through
	 * fio and compare the result data.
	 */
	rc = test_op_queue_replay(arg, op_rec->or_key_rec, op_rec->tx);
	if (rc) {
		print_message("test_op_queue_replay epoch %d failed, "
			      "rc %d.\n",
			      op_rec->tx, rc);
		D_GOTO(out, rc);
	}

	rc = op_dict[op].op_cb[TEST_LVL_FIO](arg, op_rec, &f_buf, &f_size);
	if (rc) {
		print_message("op_dict[%d].op_cb[%d] failed, rc %d.\n", op,
			      TEST_LVL_FIO, rc);
		D_GOTO(out, rc);
	}

	if (size != f_size) {
		print_message("size mismatch (" DF_U64 " vs " DF_U64 ").\n",
			      size, f_size);
		D_GOTO(out, rc = -DER_MISMATCH);
	}
	if (memcmp(buf, f_buf, size) != 0) {
		int i, j;

		print_message("data verification failed.\n");
		/* print first 8 mismatched data */
		for (i = 0, j = 0; i < size && j < 8; i++) {
			if (buf[i] != f_buf[i]) {
				print_message("offset %d expect %d, got %d.\n",
					      i, f_buf[i], buf[i]);
				j++;
			}
		}
		rc = -DER_MISMATCH;
	}

out:
	if (buf)
		D_FREE(buf);
	if (f_buf)
		D_FREE(f_buf);
	return rc;
}

int io_conf_run(test_arg_t *arg, const char *io_conf)
{
	struct test_op_record *op = NULL;
	FILE *                 fp;
	char                   cmd_line[CMD_LINE_LEN_MAX];
	int                    rc = 0;

	if (io_conf == NULL || strlen(io_conf) == 0) {
		print_message("invalid io_conf.\n");
		return -DER_INVAL;
	}
	if (arg->myrank != 0)
		return 0;

	fp = fopen(io_conf, "r");
	if (fp == NULL) {
		print_message("failed to open io_conf %s, %d(%s).\n", io_conf,
			      errno, strerror(errno));
		return daos_errno2der(errno);
	}

	do {
		memset(cmd_line, 0, CMD_LINE_LEN_MAX);

		if (cmd_line_get(fp, cmd_line) != 0)
			break;

		print_message("---cmd_line--- %s\n", cmd_line);
		rc = cmd_line_parse(arg, cmd_line, &op);

		if (rc != 0) {
			print_message("bad cmd_line %s, exit.\n", cmd_line);
			break;
		}

		if (op != NULL) {
			rc = cmd_line_run(arg, op);
			if (rc) {
				print_message("run cmd_line %s failed, "
					      "rc %d.\n",
					      cmd_line, rc);
				break;
			}
		}
	} while (1);

	fclose(fp);
	return rc;
}

static void epoch_io_predefined(void **state)
{
	test_arg_t *arg = *state;
	int         i;
	int         rc;

	if (test_io_conf != NULL && strlen(test_io_conf) > 0) {
		print_message("will run predefined io_conf %s ...\n",
			      test_io_conf);
		rc = io_conf_run(arg, test_io_conf);
		if (rc)
			print_message("io_conf %s failed, rc %d.\n",
				      test_io_conf, rc);
		else
			print_message("io_conf %s succeed.\n", test_io_conf);
		assert_int_equal(rc, 0);
		return;
	}

	for (i = 0; predefined_io_confs[i] != NULL; i++) {
		print_message("will run predefined io_conf %s ...\n",
			      predefined_io_confs[i]);
		rc = io_conf_run(arg, predefined_io_confs[i]);
		if (rc)
			print_message("io_conf %s failed, rc %d.\n",
				      predefined_io_confs[i], rc);
		else
			print_message("io_conf %s succeed.\n",
				      predefined_io_confs[i]);
		assert_int_equal(rc, 0);
		test_eio_arg_oplist_free(arg);
	}
}

static const struct CMUnitTest epoch_io_tests[] = {
    {"EPOCH_IO1: predefined IO conf testing", epoch_io_predefined,
     async_disable, test_case_teardown},
};

static int epoch_io_setup(void **state)
{
	test_arg_t *          arg;
	struct epoch_io_args *eio_arg;
	char *                tmp_str;
	int                   rc;

	/* generate the temporary IO dir for epoch IO test */
	if (test_io_dir == NULL) {
		D_STRNDUP(test_io_dir, "/tmp", 5);
		if (test_io_dir == NULL)
			return -DER_NOMEM;
	}
	D_ASPRINTF(tmp_str, "%s/daos_epoch_io_test/%d/", test_io_dir,
		   geteuid());
	if (tmp_str == NULL)
		return -DER_NOMEM;
	D_FREE(test_io_dir);
	test_io_dir = tmp_str;
	rc          = epoch_io_mkdir(test_io_dir);
	if (rc)
		return rc;

	/* cleanup/re-create temporary IO working dir */
	D_ASPRINTF(test_io_work_dir, "%swork/", test_io_dir);
	if (test_io_work_dir == NULL)
		return -DER_NOMEM;
	test_rmdir(test_io_work_dir, true);
	rc = epoch_io_mkdir(test_io_work_dir);
	if (rc)
		return rc;

	/* create IO fail dir */
	D_ASPRINTF(test_io_fail_dir, "%sfail/", test_io_dir);
	if (test_io_fail_dir == NULL) {
		rc = -DER_NOMEM;
		D_GOTO(free_work, rc);
	}
	rc = epoch_io_mkdir(test_io_fail_dir);
	if (rc)
		D_GOTO(error, rc);
	print_message("created test_io_dir %s, and subdirs %s, %s.\n",
		      test_io_dir, test_io_work_dir, test_io_fail_dir);

	obj_setup(state);
	arg     = *state;
	eio_arg = &arg->eio_args;
	D_INIT_LIST_HEAD(&eio_arg->op_list);
	eio_arg->op_lvl      = TEST_LVL_DAOS;
	eio_arg->op_iod_size = 1;
	eio_arg->op_oid      = dts_oid_gen(dts_obj_class, 0, arg->myrank);

	return 0;

error:
	D_FREE(test_io_fail_dir);
free_work:
	D_FREE(test_io_work_dir);

	return rc;
}

static int epoch_io_teardown(void **state)
{
	test_arg_t *          arg     = *state;
	struct epoch_io_args *eio_arg = &arg->eio_args;

	test_eio_arg_oplist_free(arg);

	D_FREE(eio_arg->op_dkey);
	D_FREE(eio_arg->op_akey);
	D_FREE(test_io_fail_dir);
	D_FREE(test_io_work_dir);

	return test_teardown(state);
}

int run_daos_epoch_io_test(int rank, int size, int *sub_tests,
			   int sub_tests_size)
{
	int rc;

	MPI_Barrier(MPI_COMM_WORLD);
	rc = cmocka_run_group_tests_name("DAOS epoch I/O tests", epoch_io_tests,
					 epoch_io_setup, epoch_io_teardown);
	MPI_Barrier(MPI_COMM_WORLD);
	return rc;
}<|MERGE_RESOLUTION|>--- conflicted
+++ resolved
@@ -278,13 +278,9 @@
 		D_GOTO(out, rc = -DER_NOMEM);
 	if (op->or_op == TEST_OP_UPDATE)
 		test_buf_init(buf, buf_size, uf_arg->ua_recxs,
-<<<<<<< HEAD
-			      uf_arg->ua_values, uf_arg->ua_recx_num, iod_size);
-=======
 			      uf_arg->ua_values ?: &uf_arg->ua_single_value,
 			      uf_arg->ua_values ? uf_arg->ua_recx_num : 1,
 			      iod_size);
->>>>>>> 5567da32
 	fd = array ? key_rec->or_fd_array : key_rec->or_fd_single;
 	D_ASSERT(fd != 0);
 
