--- conflicted
+++ resolved
@@ -25,11 +25,7 @@
 
 import re
 
-<<<<<<< HEAD
-from apricot import TestWithServers, get_log_file
-=======
 from apricot import TestWithServers
->>>>>>> d1499b79
 from test_utils_pool import TestPool
 from mpio_utils import MpioUtils
 from mdtest_utils import MdtestCommand
