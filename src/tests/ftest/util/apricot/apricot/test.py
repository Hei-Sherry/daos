--- conflicted
+++ resolved
@@ -138,16 +138,12 @@
     # pylint: enable=invalid-name
 
     def get_test_name(self):
-<<<<<<< HEAD
         """Obtain the test method name from the Avocado test name.
 
         Returns:
             str: name of the test method
 
         """
-=======
-        """Obtain test name from self.__str__()."""
->>>>>>> c3f5426b
         return (self.__str__().split(".", 4)[3]).split(";", 1)[0]
 
 
@@ -379,7 +375,7 @@
 
         Args:
             agent_groups (dict, optional): dictionary of lists of hosts on
-                which to start the daos agent using a unquie server group name
+                which to start the daos agent using a unique server group name
                 key. Defaults to None which will use the server group name from
                 the test's yaml file to start the daos agents on all client
                 hosts specified in the test's yaml file.
@@ -420,7 +416,7 @@
 
         Args:
             server_groups (dict, optional): dictionary of lists of hosts on
-                which to start the daos server using a unquie server group name
+                which to start the daos server using a unique server group name
                 key. Defaults to None which will use the server group name from
                 the test's yaml file to start the daos server on all server
                 hosts specified in the test's yaml file.
@@ -574,7 +570,7 @@
             manager_list (list): list of SubprocessManager objects to start
         """
         user = getuser()
-        # We probalby want to do this parallel if end up with multiple managers
+        # We probably want to do this parallel if end up with multiple managers
         for manager in manager_list:
             self.log.info(
                 "Starting %s: group=%s, hosts=%s, config=%s",
@@ -749,7 +745,7 @@
             # Overwrite the test id with the specified test name
             self.test_id = test_name
 
-        # Update the log file names.  The path is defined throught the
+        # Update the log file names.  The path is defined through the
         # DAOS_TEST_LOG_DIR environment variable.
         self.agent_log = "{}_daos_agent.log".format(self.test_id)
         self.server_log = "{}_daos_server.log".format(self.test_id)
