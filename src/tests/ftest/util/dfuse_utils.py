--- conflicted
+++ resolved
@@ -199,14 +199,8 @@
                     "following hosts: {}".format(self.mount_dir.value,
                                                  failed_nodes))
 
-<<<<<<< HEAD
     def run(self, debug=True):
         """ Run the dfuse command.
-=======
-    def run(self):
-        """Run the dfuse command.
-
->>>>>>> d1499b79
         Raises:
             CommandFailure: In case dfuse run command fails
 
@@ -220,12 +214,7 @@
 
         # create dfuse dir if does not exist
         self.create_mount_point()
-<<<<<<< HEAD
-        # obtain env export string
-        env = self.get_default_env(debug)
-=======
-
->>>>>>> d1499b79
+
         # run dfuse command
         ret_code = pcmd(self.hosts, self.__str__(), timeout=30)
 
@@ -316,7 +305,6 @@
                 "Error stopping dfuse on the following hosts: {}".format(
                     self.running_hosts))
         time.sleep(2)
-<<<<<<< HEAD
         self.remove_mount_point()
 
     def get_default_env(self, debug=True):
@@ -353,7 +341,4 @@
             except Exception as err:
                 raise CommandFailure("Failed to read yaml file:{}".format(err))
 
-        return env.get_export_str()
-=======
-        self.remove_mount_point()
->>>>>>> d1499b79
+        return env.get_export_str()