#!/usr/bin/python
"""
  (C) Copyright 2018-2020 Intel Corporation.

  Licensed under the Apache License, Version 2.0 (the "License");
  you may not use this file except in compliance with the License.
  You may obtain a copy of the License at

      http://www.apache.org/licenses/LICENSE-2.0

  Unless required by applicable law or agreed to in writing, software
  distributed under the License is distributed on an "AS IS" BASIS,
  WITHOUT WARRANTIES OR CONDITIONS OF ANY KIND, either express or implied.
  See the License for the specific language governing permissions and
  limitations under the License.

  GOVERNMENT LICENSE RIGHTS-OPEN SOURCE SOFTWARE
  The Government's rights to use, modify, reproduce, release, perform, display,
  or disclose this software are subject to the terms of the Apache License as
  provided in Contract No. B609815.
  Any reproduction of computer software, computer software documentation, or
  portions thereof marked with this legend must also reproduce the markings.
"""
import os
from time import sleep
import ctypes

from test_utils_base import TestDaosApiBase

from avocado import fail_on
from command_utils import BasicParameter, CommandFailure
from pydaos.raw import (DaosApiError, DaosServer, DaosPool, c_uuid_to_str,
                        daos_cref)
from general_utils import check_pool_files, DaosTestError, run_command
from env_modules import load_mpi

from dmg_utils import get_pool_uuid_service_replicas_from_stdout


class TestPool(TestDaosApiBase):
    # pylint: disable=too-many-public-methods
    """A class for functional testing of DaosPools objects."""

    def __init__(self, context, log=None, cb_handler=None, dmg_command=None):
        # pylint: disable=unused-argument
        """Initialize a TestPool object.

        Note: 'log' is now a defunct argument and will be removed in the future

        Args:
            context (DaosContext): [description]
            log (logging): logging object used to report the pool status
            cb_handler (CallbackHandler, optional): callback object to use with
                the API methods. Defaults to None.
            dmg_command (DmgCommand): DmgCommand used to call dmg command. If
                control_method is set to dmg, this value needs to be set. It
                can be obtained by calling self.get_dmg_command() from a test.
                It'll return the object with -l <Access Point host:port> and
                --insecure.
        """
        super(TestPool, self).__init__("/run/pool/*", cb_handler)
        self.context = context
        self.uid = os.geteuid()
        self.gid = os.getegid()

        self.mode = BasicParameter(None)
        self.name = BasicParameter(None)            # server group name
        self.svcn = BasicParameter(None)
        self.target_list = BasicParameter(None)
        self.scm_size = BasicParameter(None)
        self.nvme_size = BasicParameter(None)
        self.prop_name = BasicParameter(None)      # name of property to be set
        self.prop_value = BasicParameter(None)     # value of property

        self.pool = None
        self.uuid = None
        self.info = None
        self.cmd_output = None
        self.svc_ranks = None
        self.connected = False
        self.dmg = dmg_command

    @fail_on(CommandFailure)
    @fail_on(DaosApiError)
    def create(self):
        """Create a pool with either API or dmg.

        To use dmg, the test needs to set control_method.value to USE_DMG
        prior to calling this method. The recommended way is to specify the
        pool block in yaml. For example,

            pool:
                control_method: dmg

        This tells this method to use dmg. The test also needs to set
        dmg_bin_path through the constructor if dmg is used. For example,

            self.pool = TestPool(
                self.context, dmg_bin_path=self.basepath + '/install/bin')

        If it wants to use --nsvc option, it needs to set the value to
        svcn.value. Otherwise, 1 is used. If it wants to use --group, it needs
        to set groupname.value. If it wants to use --user, it needs to set
        username.value. If it wants to add other options, directly set it
        to self.dmg.action_command. Refer dmg_utils.py pool_create method for
        more details.

        To test the negative case on create, the test needs to catch
        CommandFailure for dmg and DaosApiError for API. Thus, we need to make
        more than one line modification to the test only for this purpose.
        Currently, pool_svc is the only test that needs this change.
        """
        self.destroy()
        if self.target_list.value is not None:
            self.log.info(
                "Creating a pool on targets %s", self.target_list.value)
        else:
            self.log.info("Creating a pool")

        self.pool = DaosPool(self.context)
        kwargs = {
            "uid": self.uid,
            "gid": self.gid,
            "scm_size": self.scm_size.value,
            "group": self.name.value}
        for key in ("target_list", "svcn", "nvme_size"):
            value = getattr(self, key).value
            if value is not None:
                kwargs[key] = value

        if self.control_method.value == self.USE_API:
            # Create a pool with the API method
            kwargs["mode"] = self.mode.value
            self._call_method(self.pool.create, kwargs)

        elif self.control_method.value == self.USE_DMG and self.dmg:
            # Create a pool with the dmg command
            self._log_method("dmg.pool_create", kwargs)
            result = self.dmg.pool_create(**kwargs)
            # self.cmd_output to keep the actual stdout of dmg command for
            # checking the negative/warning message.
            self.cmd_output = result.stdout
            uuid, svc = get_pool_uuid_service_replicas_from_stdout(
                result.stdout)

            # Populte the empty DaosPool object with the properties of the pool
            # created with dmg pool create.
            if self.name.value:
                self.pool.group = ctypes.create_string_buffer(self.name.value)

            # Convert the string of service replicas from the dmg command output
            # into an ctype array for the DaosPool object using the same
            # technique used in DaosPool.create().
            service_replicas = [int(value) for value in svc.split(",")]
            rank_t = ctypes.c_uint * len(service_replicas)
            rank = rank_t(*list([svc for svc in service_replicas]))
            rl_ranks = ctypes.POINTER(ctypes.c_uint)(rank)
            self.pool.svc = daos_cref.RankList(rl_ranks, len(service_replicas))

            # Set UUID and attached to the DaosPool object
            self.pool.set_uuid_str(uuid)
            self.pool.attached = 1

        elif self.control_method.value == self.USE_DMG:
            self.log.error("Error: Undefined dmg command")

        else:
            self.log.error(
                "Error: Undefined control_method: %s",
                self.control_method.value)

        # Set the TestPool attributes for the created pool
        self.svc_ranks = [
            int(self.pool.svc.rl_ranks[index])
            for index in range(self.pool.svc.rl_nr)]
        self.uuid = self.pool.get_uuid_str()

    @fail_on(DaosApiError)
    def connect(self, permission=2):
        """Connect to the pool.

        Args:
            permission (int, optional): connect permission. Defaults to 2.

        Returns:
            bool: True if the pool has been connected; False if the pool was
                already connected or the pool is not defined.

        """
        if self.pool and not self.connected:
            kwargs = {"flags": permission}
            self.log.info(
                "Connecting to pool %s with permission %s (flag: %s)",
                self.uuid, permission, kwargs["flags"])
            self._call_method(self.pool.connect, kwargs)
            self.connected = True
            return True
        return False

    @fail_on(DaosApiError)
    def disconnect(self):
        """Disconnect from connected pool.

        Returns:
            bool: True if the pool has been disconnected; False if the pool was
                already disconnected or the pool is not defined.

        """
        if self.pool and self.connected:
            self.log.info("Disonnecting from pool %s", self.uuid)
            self._call_method(self.pool.disconnect, {})
            self.connected = False
            return True
        return False

    @fail_on(CommandFailure)
    @fail_on(DaosApiError)
    def destroy(self, force=1):
        """Destroy the pool with either API or dmg.

        It uses control_method member previously set, so if you want to use the
        other way for some reason, update it before calling this method.

        Args:
            force (int, optional): force flag. Defaults to 1.

        Returns:
            bool: True if the pool has been destroyed; False if the pool is not
                defined.

        """
        status = False
        if self.pool:
            self.disconnect()
            if self.pool.attached:
                self.log.info("Destroying pool %s", self.uuid)

                if self.control_method.value == self.USE_API:
                    # Destroy the pool with the API method
                    self._call_method(self.pool.destroy, {"force": force})
                    status = True

                elif self.control_method.value == self.USE_DMG and self.dmg:
                    # Destroy the pool with the dmg command
                    self.dmg.pool_destroy(pool=self.uuid, force=force)
                    status = True

                elif self.control_method.value == self.USE_DMG:
                    self.log.error("Error: Undefined dmg command")

                else:
                    self.log.error(
                        "Error: Undefined control_method: %s",
                        self.control_method.value)

            self.pool = None
            self.uuid = None
            self.info = None
            self.svc_ranks = None

        return status

    @fail_on(CommandFailure)
    def set_property(self):
        """Set Property.

        It sets property for a given pool uuid using
        dmg.

        """
        if self.pool:
            self.log.info("Set-prop for Pool: %s", self.uuid)

            if self.control_method.value == self.USE_DMG and self.dmg:
                # set-prop for given pool using dmg
                self.dmg.pool_set_prop(self.uuid, self.prop_name,
                                       self.prop_value)

            elif self.control_method.value == self.USE_DMG:
                self.log.error("Error: Undefined dmg command")

            else:
                self.log.error(
                    "Error: Undefined control_method: %s",
                    self.control_method.value)

    @fail_on(DaosApiError)
    def get_info(self):
        """Query the pool for information.

        Sets the self.info attribute.
        """
        if self.pool:
            self.connect()
            self._call_method(self.pool.pool_query, {})
            self.info = self.pool.pool_info

    def check_pool_info(self, pi_uuid=None, pi_ntargets=None, pi_nnodes=None,
                        pi_ndisabled=None, pi_map_ver=None, pi_leader=None,
                        pi_bits=None):
        # pylint: disable=unused-argument
        """Check the pool info attributes.

        Note:
            Arguments may also be provided as a string with a number preceded
            by '<', '<=', '>', or '>=' for other comparisons besides the
            default '=='.

        Args:
            pi_uuid (str, optional): pool uuid. Defaults to None.
            pi_ntargets (int, optional): number of targets. Defaults to None.
            pi_nnodes (int, optional): number of nodes. Defaults to None.
            pi_ndisabled (int, optional): number of disabled. Defaults to None.
            pi_map_ver (int, optional): pool map version. Defaults to None.
            pi_leader (int, optional): pool leader. Defaults to None.
            pi_bits (int, optional): pool bits. Defaults to None.

        Note:
            Arguments may also be provided as a string with a number preceded
            by '<', '<=', '>', or '>=' for other comparisons besides the
            default '=='.

        Returns:
            bool: True if at least one expected value is specified and all the
                specified values match; False otherwise

        """
        self.get_info()
        checks = [
            (key,
             c_uuid_to_str(getattr(self.info, key))
             if key == "pi_uuid" else getattr(self.info, key),
             val)
            for key, val in locals().items()
            if key != "self" and val is not None]
        return self._check_info(checks)

    def check_pool_space(self, ps_free_min=None, ps_free_max=None,
                         ps_free_mean=None, ps_ntargets=None, ps_padding=None):
        # pylint: disable=unused-argument
        """Check the pool info space attributes.

        Note:
            Arguments may also be provided as a string with a number preceded
            by '<', '<=', '>', or '>=' for other comparisons besides the
            default '=='.

        Args:
            ps_free_min (list, optional): minimum free space per device.
                Defaults to None.
            ps_free_max (list, optional): maximum free space per device.
                Defaults to None.
            ps_free_mean (list, optional): mean free space per device.
                Defaults to None.
            ps_ntargets (int, optional): number of targets. Defaults to None.
            ps_padding (int, optional): space padding. Defaults to None.

        Note:
            Arguments may also be provided as a string with a number preceded
            by '<', '<=', '>', or '>=' for other comparisons besides the
            default '=='.

        Returns:
            bool: True if at least one expected value is specified and all the
                specified values match; False otherwise

        """
        self.get_info()
        checks = []
        for key in ("ps_free_min", "ps_free_max", "ps_free_mean"):
            val = locals()[key]
            if isinstance(val, list):
                for index, item in val:
                    checks.append((
                        "{}[{}]".format(key, index),
                        getattr(self.info.pi_space, key)[index],
                        item))
        for key in ("ps_ntargets", "ps_padding"):
            val = locals()[key]
            if val is not None:
                checks.append(key, getattr(self.info.pi_space, key), val)
        return self._check_info(checks)

    def check_pool_daos_space(self, s_total=None, s_free=None):
        # pylint: disable=unused-argument
        """Check the pool info daos space attributes.

        Note:
            Arguments may also be provided as a string with a number preceded
            by '<', '<=', '>', or '>=' for other comparisons besides the
            default '=='.

        Args:
            s_total (list, optional): total space per device. Defaults to None.
            s_free (list, optional): free space per device. Defaults to None.

        Note:
            Arguments may also be provided as a string with a number preceded
            by '<', '<=', '>', or '>=' for other comparisons besides the
            default '=='.

        Returns:
            bool: True if at least one expected value is specified and all the
                specified values match; False otherwise

        """
        self.get_info()
        checks = [
            ("{}_{}".format(key, index),
             getattr(self.info.pi_space.ps_space, key)[index],
             item)
            for key, val in locals().items()
            if key != "self" and val is not None
            for index, item in enumerate(val)]
        return self._check_info(checks)

    def check_rebuild_status(self, rs_version=None, rs_seconds=None,
                             rs_errno=None, rs_done=None, rs_padding32=None,
                             rs_fail_rank=None, rs_toberb_obj_nr=None,
                             rs_obj_nr=None, rs_rec_nr=None, rs_size=None):
        # pylint: disable=unused-argument
        # pylint: disable=too-many-arguments
        """Check the pool info rebuild attributes.

        Note:
            Arguments may also be provided as a string with a number preceded
            by '<', '<=', '>', or '>=' for other comparisons besides the
            default '=='.

        Args:
            rs_version (int, optional): rebuild version. Defaults to None.
            rs_seconds (int, optional): rebuild seconds. Defaults to None.
            rs_errno (int, optional): rebuild error number. Defaults to None.
            rs_done (int, optional): rebuild done flag. Defaults to None.
            rs_padding32 (int, optional): padding. Defaults to None.
            rs_fail_rank (int, optional): rebuild fail target. Defaults to None.
            rs_toberb_obj_nr (int, optional): number of objects to be rebuilt.
                Defaults to None.
            rs_obj_nr (int, optional): number of rebuilt objects.
                Defaults to None.
            rs_rec_nr (int, optional): number of rebuilt records.
                Defaults to None.
            rs_size (int, optional): size of all rebuilt records.

        Note:
            Arguments may also be provided as a string with a number preceded
            by '<', '<=', '>', or '>=' for other comparisons besides the
            default '=='.

        Returns:
            bool: True if at least one expected value is specified and all the
                specified values match; False otherwise

        """
        self.get_info()
        checks = [
            (key, getattr(self.info.pi_rebuild_st, key), val)
            for key, val in locals().items()
            if key != "self" and val is not None]
        return self._check_info(checks)

    def rebuild_complete(self):
        """Determine if the pool rebuild is complete.

        Returns:
            bool: True if pool rebuild is complete; False otherwise

        """
        self.display_pool_rebuild_status()
        return self.info.pi_rebuild_st.rs_done == 1

    def wait_for_rebuild(self, to_start, interval=1):
        """Wait for the rebuild to start or end.

        Args:
            to_start (bool): whether to wait for rebuild to start or end
            interval (int): number of seconds to wait in between rebuild
                completion checks
        """
        self.log.info(
            "Waiting for rebuild to %s ...",
            "start" if to_start else "complete")
        while self.rebuild_complete() == to_start:
            self.log.info(
                "  Rebuild %s ...",
                "has not yet started" if to_start else "in progress")
            sleep(interval)
        self.log.info(
            "Rebuild %s detected", "start" if to_start else "completion")

    @fail_on(DaosApiError)
    def start_rebuild(self, ranks, daos_log):
        """Kill the specific server ranks using this pool.

        Args:
            ranks (list): a list of daos server ranks (int) to kill
            daos_log (DaosLog): object for logging messages

        Returns:
            bool: True if the server ranks have been killed and the ranks have
            been excluded from the pool; False if the pool is undefined

        """
        msg = "Killing DAOS ranks {} from server group {}".format(
            ranks, self.name.value)
        self.log.info(msg)
        daos_log.info(msg)
        for rank in ranks:
            server = DaosServer(self.context, self.name.value, rank)
            self._call_method(server.kill, {"force": 1})
        return self.exclude(ranks, daos_log)

    @fail_on(DaosApiError)
    def exclude(self, ranks, daos_log):
        """Manually exclude a rank from this pool.

        Args:
            ranks (list): a list daos server ranks (int) to exclude
            daos_log (DaosLog): object for logging messages

        Returns:
            bool: True if the ranks were excluded from the pool; False if the
                pool is undefined

        """
        if self.pool:
            msg = "Excluding server ranks {} from pool {}".format(
                ranks, self.uuid)
            self.log.info(msg)
            daos_log.info(msg)
            self._call_method(self.pool.exclude, {"rank_list": ranks})
            return True
        return False

    def check_files(self, hosts):
        """Check if pool files exist on the specified list of hosts.

        Args:
            hosts (list): list of hosts

        Returns:
            bool: True if the files for this pool exist on each host; False
                otherwise

        """
        return check_pool_files(self.log, hosts, self.uuid.lower())

    def write_file(self, orterun, processes, hostfile, size, timeout=60):
        """Write a file to the pool.

        Args:
            orterun (str): full path to the orterun command
            processes (int): number of processes to launch
            hosts (list): list of clients from which to write the file
            size (int): size of the file to create in bytes
            timeout (int, optional): number of seconds before timing out the
                command. Defaults to 60 seconds.

        Returns:
            process.CmdResult: command execution result

        """
        self.log.info("Writing %s bytes to pool %s", size, self.uuid)
        env = {
            "DAOS_POOL": self.uuid,
            "DAOS_SVCL": "1",
            "PYTHONPATH": os.getenv("PYTHONPATH", "")
        }
        load_mpi("openmpi")
        current_path = os.path.dirname(os.path.abspath(__file__))
        command = "{} --np {} --hostfile {} {} {} testfile".format(
            orterun, processes, hostfile,
            os.path.join(current_path, "write_some_data.py"), size)
        return run_command(command, timeout, True, env=env)

    def get_pool_daos_space(self):
        """Get the pool info daos space attributes as a dictionary.

        Returns:
            dict: a dictionary of lists of the daos space attributes

        """
        self.get_info()
        keys = ("s_total", "s_free")
        return {key: getattr(self.info.pi_space.ps_space, key) for key in keys}

    def get_pool_free_space(self, device="scm"):
<<<<<<< HEAD
        """
        Method Description
             Get SCM or NVME free space
        Keyword Arguments:
            device {str} -- (default: {"scm"} or "nvme")

        Returns:
            free_space : Free SCM or NVME space "str"
        """
        dev = device.lower()
        daos_space = self.get_pool_daos_space()
        if dev == "scm":
            return daos_space["s_free"][0]
        elif dev == "nvme":
            return daos_space["s_free"][1]
        else:
            return 0
=======
        """Get SCM or NVME free space.

        Args:
            device (str, optional): device type, e.g. "scm" or "nvme". Defaults
                to "scm".

        Returns:
            str: free SCM or NVME space

        """
        free_space = "0"
        dev = device.lower()
        daos_space = self.get_pool_daos_space()
        if dev == "scm":
            free_space = daos_space["s_free"][0]
        elif dev == "nvme":
            free_space = daos_space["s_free"][1]
        return free_space
>>>>>>> b4c3c166

    def display_pool_daos_space(self, msg=None):
        """Display the pool info daos space attributes.

        Args:
            msg (str, optional): optional text to include in the output.
                Defaults to None.
        """
        daos_space = self.get_pool_daos_space()
        sizes = [
            "{}[{}]={}".format(key, index, item)
            for key in sorted(daos_space.keys())
            for index, item in enumerate(daos_space[key])]
        self.log.info(
            "Pool %s space%s:\n  %s", self.uuid,
            " " + msg if isinstance(msg, str) else "", "\n  ".join(sizes))

    def get_pool_rebuild_status(self):
        """Get the pool info rebuild status attributes as a dictionary.

        Returns:
            dict: a dictionary of lists of the rebuild status attributes

        """
        self.get_info()
        keys = (
            "rs_version", "rs_padding32", "rs_errno", "rs_done",
            "rs_toberb_obj_nr", "rs_obj_nr", "rs_rec_nr")
        return {key: getattr(self.info.pi_rebuild_st, key) for key in keys}

    def display_pool_rebuild_status(self):
        """Display the pool info rebuild status attributes."""
        status = self.get_pool_rebuild_status()
        self.log.info(
            "Pool rebuild status: %s",
            ", ".join(
                ["{}={}".format(key, status[key]) for key in sorted(status)]))

    def read_data_during_rebuild(self, container):
        """Read data from the container while rebuild is active.

        Args:
            container (TestContainer): container from which to read data

        Returns:
            bool: True if all the data is read successfully befoire rebuild
                completes; False otherwise

        """
        container.open()
        self.log.info(
            "Reading objects in container %s during rebuild", self.uuid)

        # Attempt to read all of the data from the container during rebuild
        index = 0
        status = read_incomplete = index < len(container.written_data)
        while not self.rebuild_complete() and read_incomplete:
            try:
                status &= container.written_data[index].read_object(container)
            except DaosTestError as error:
                self.log.error(str(error))
                status = False
            index += 1
            read_incomplete = index < len(container.written_data)

        # Verify that all of the container data was read successfully
        if read_incomplete:
            self.log.error(
                "Rebuild completed before all the written data could be read")
            status = False
        elif not status:
            self.log.error("Errors detected reading data during rebuild")
        return status<|MERGE_RESOLUTION|>--- conflicted
+++ resolved
@@ -585,25 +585,6 @@
         return {key: getattr(self.info.pi_space.ps_space, key) for key in keys}
 
     def get_pool_free_space(self, device="scm"):
-<<<<<<< HEAD
-        """
-        Method Description
-             Get SCM or NVME free space
-        Keyword Arguments:
-            device {str} -- (default: {"scm"} or "nvme")
-
-        Returns:
-            free_space : Free SCM or NVME space "str"
-        """
-        dev = device.lower()
-        daos_space = self.get_pool_daos_space()
-        if dev == "scm":
-            return daos_space["s_free"][0]
-        elif dev == "nvme":
-            return daos_space["s_free"][1]
-        else:
-            return 0
-=======
         """Get SCM or NVME free space.
 
         Args:
@@ -622,7 +603,6 @@
         elif dev == "nvme":
             free_space = daos_space["s_free"][1]
         return free_space
->>>>>>> b4c3c166
 
     def display_pool_daos_space(self, msg=None):
         """Display the pool info daos space attributes.
