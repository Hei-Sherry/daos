--- conflicted
+++ resolved
@@ -37,59 +37,6 @@
     """Defines a object representing a dmg command."""
 
     METHOD_REGEX = {
-<<<<<<< HEAD
-        "run": r"(.*)",
-        "network_scan": r"[-]+(?:\n|\n\r)([a-z0-9-]+)(?:\n|\n\r)[-]+|NUMA\s+"
-                        r"Socket\s+(\d+)|(ofi\+[a-z0-9;_]+)\s+([a-z0-9, ]+)",
-        # Sample output of dmg pool list.
-        # wolf-3:10001: connected
-        # Pool UUID                            Svc Replicas
-        # ---------                            ------------
-        # b4a27b5b-688a-4d1e-8c38-363e32eb4f29 1,2,3
-        # Between the first and the second group, use " +"; i.e., one or more
-        # whitespaces. If we use "\s+", it'll pick up the second divider as
-        # UUID since it's made up of hyphens and \s includes new line.
-        "pool_list": r"(?:([0-9a-fA-F-]+) +([0-9,]+))",
-        "pool_create": r"(?:UUID:|Service replicas:)\s+([A-Za-z0-9-]+)",
-        "pool_query": r"(?:Pool\s+([0-9a-fA-F-]+),\s+ntarget=(\d+),"
-                      r"\s+disabled=(\d+),\s+leader=(\d+),"
-                      r"\s+version=(\d+)|Target\(VOS\)\s+count:\s*(\d+)|"
-                      r"(?:(?:SCM:|NVMe:)\s+Total\s+size:\s+([0-9.]+\s+[A-Z]+)"
-                      r"\s+Free:\s+([0-9.]+\s+[A-Z]+),\smin:([0-9.]+\s+[A-Z]+)"
-                      r",\s+max:([0-9.]+\s+[A-Z]+),\s+mean:([0-9.]+\s+[A-Z]+))"
-                      r"|Rebuild\s+\w+,\s+([0-9]+)\s+objs,\s+([0-9]+)"
-                      r"\s+recs)",
-        # Sample output of dmg storage scan.
-        # wolf-130:10001: connected
-        # Hosts    SCM Total             NVMe Total
-        # -----    ---------             ----------
-        # wolf-130 6.4 TB (2 namespaces) 4.7 TB (4 controllers)
-        "storage_scan": r"([a-z0-9-]+)\s+([\d.]+)\s+([A-Z]+)\s+\((\d+)\s+"
-                        r"namespaces\)\s+([\d.]+)\s+([A-Z]+)\s+\((\d+)\s+"
-                        r"controller",
-        # Sample output of dmg storage scan --verbose.
-        # wolf-130:10001: connected
-        # --------
-        # wolf-130
-        # --------
-        # SCM Namespace Socket ID Capacity
-        # ------------- --------- --------
-        # pmem0         0         3.2 TB
-        # pmem1         0         3.2 TB
-
-        # NVMe PCI     Model                FW Revision Socket ID Capacity
-        # --------     -----                ----------- --------- --------
-        # 0000:5e:00.0 INTEL SSDPE2KE016T8  VDV10170    0         1.6 TB
-        # 0000:5f:00.0 INTEL SSDPE2KE016T8  VDV10170    0         1.6 TB
-        # 0000:81:00.0 INTEL SSDPED1K750GA  E2010475    1         750 GB
-        # 0000:da:00.0 INTEL SSDPED1K750GA  E2010475    1         750 GB
-        "storage_scan_verbose": r"--------\n([a-z0-9-]+)\n--------|"
-                                r"\n([a-z0-9_]+)[ ]+([\d]+)[ ]+"
-                                r"([\d.]+) ([A-Z]+)|"
-                                r"([a-f0-9]+:[a-f0-9]+:[a-f0-9]+.[a-f0-9]+)[ ]+"
-                                r"(\S+)[ ]+(\S+)[ ]+(\S+)[ ]+(\d+)[ ]+([\d.]+)"
-                                r"[ ]+([A-Z]+)"
-=======
         "run":
             r"(.*)",
         "network_scan":
@@ -117,7 +64,17 @@
             r"(?:Device\s+UUID|State):\s+([A-Za-z0-9-]+)",
         "storage_set_faulty":
             r"(?:Device\s+UUID|State):\s+([A-Za-z0-9-]+)",
->>>>>>> ccf22339
+        "storage_scan":
+            r"([a-z0-9-]+)\s+([\d.]+)\s+([A-Z]+)\s+\((\d+)\s+"
+            r"namespaces\)\s+([\d.]+)\s+([A-Z]+)\s+\((\d+)\s+"
+            r"controller",
+        "storage_scan_verbose":
+            r"--------\n([a-z0-9-]+)\n--------|"
+            r"\n([a-z0-9_]+)[ ]+([\d]+)[ ]+"
+            r"([\d.]+) ([A-Z]+)|"
+            r"([a-f0-9]+:[a-f0-9]+:[a-f0-9]+.[a-f0-9]+)[ ]+"
+            r"(\S+)[ ]+(\S+)[ ]+(\S+)[ ]+(\d+)[ ]+([\d.]+)"
+            r"[ ]+([A-Z]+)"
     }
 
     def __init__(self, path, yaml_cfg=None):
