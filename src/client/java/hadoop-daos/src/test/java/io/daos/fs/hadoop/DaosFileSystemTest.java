package io.daos.fs.hadoop;

import io.daos.dfs.DaosFsClient;
import io.daos.dfs.DaosUns;
import io.daos.dfs.DaosUtils;
import io.daos.dfs.DunsInfo;
import org.apache.commons.io.FileUtils;
import org.apache.hadoop.conf.Configuration;
import org.apache.hadoop.fs.FileSystem;
import org.apache.hadoop.fs.Path;
import org.apache.hadoop.security.UserGroupInformation;
import org.junit.Assert;
import org.junit.Test;
import org.junit.runner.RunWith;
import org.powermock.api.mockito.PowerMockito;
import org.powermock.core.classloader.annotations.PowerMockIgnore;
import org.powermock.core.classloader.annotations.PrepareForTest;
import org.powermock.core.classloader.annotations.SuppressStaticInitializationFor;
import org.powermock.modules.junit4.PowerMockRunner;

import java.io.File;
import java.io.IOException;
import java.io.InputStream;
import java.net.URI;
import java.util.concurrent.atomic.AtomicInteger;

import static org.mockito.Mockito.*;

@RunWith(PowerMockRunner.class)
@PowerMockIgnore("javax.management.*")
@PrepareForTest({DaosFsClient.DaosFsClientBuilder.class, DaosFileSystem.class, DaosUns.class})
@SuppressStaticInitializationFor("io.daos.dfs.DaosFsClient")
public class DaosFileSystemTest {

  private static AtomicInteger unsId = new AtomicInteger(1);

  @Test
  public void testNewDaosFileSystemByDifferentURIs() throws Exception {
    PowerMockito.mockStatic(DaosFsClient.class);
    DaosFsClient.DaosFsClientBuilder builder = mock(DaosFsClient.DaosFsClientBuilder.class);
    PowerMockito.whenNew(DaosFsClient.DaosFsClientBuilder.class).withNoArguments().thenReturn(builder);

    Configuration cfg = new Configuration();
    cfg.set(Constants.DAOS_POOL_UUID, "123");
    cfg.set(Constants.DAOS_CONTAINER_UUID, "56");
    cfg.set(Constants.DAOS_POOL_SVC, "0");

    DaosFsClient client = mock(DaosFsClient.class);
    when(builder.poolId(anyString())).thenReturn(builder);
    when(builder.containerId(anyString())).thenReturn(builder);
    when(builder.ranks(anyString())).thenReturn(builder);
    when(builder.build()).thenReturn(client);

    UserGroupInformation.setLoginUser(UserGroupInformation.createRemoteUser("test"));

    FileSystem fs1 = FileSystem.get(URI.create("daos://1234:56/"), cfg);
    FileSystem fs2 = FileSystem.get(URI.create("daos://12345:567/"), cfg);
    Assert.assertNotSame(fs1, fs2);
    fs1.close();
    fs2.close();

    String path = "/file/abc";
    DunsInfo info = new DunsInfo("123", "56", "POSIX", Constants.DAOS_POOL_SVC + "=0");
    PowerMockito.mockStatic(DaosUns.class);
    when(DaosUns.getAccessInfo(path, Constants.UNS_ATTR_NAME_HADOOP,
            io.daos.dfs.Constants.UNS_ATTR_VALUE_MAX_LEN_DEFAULT, false)).thenReturn(info);
<<<<<<< HEAD
    URI uri = URI.create("daos://" + Constants.DAOS_AUTHORITY_UNS + ":" + unsId.getAndIncrement() + path);
=======
    URI uri = URI.create("daos://" + Constants.DAOS_AUTHORITY_UNS + path);
>>>>>>> 7b7fd284
    FileSystem unsFs = FileSystem.get(uri, cfg);
    unsFs.close();

    IllegalArgumentException ee = null;
    try {
      FileSystem.get(URI.create("daos://file/abc"), cfg);
    } catch (IllegalArgumentException e) {
      ee = e;
    }
    Assert.assertNotNull(ee);
    Assert.assertTrue(ee.getMessage().contains("authority should be in format ip:port"));
  }

  @Test
  public void testNewDaosFileSystemFromUnsWithAppInfo() throws Exception {
    PowerMockito.mockStatic(DaosFsClient.class);
    DaosFsClient.DaosFsClientBuilder builder = mock(DaosFsClient.DaosFsClientBuilder.class);
    PowerMockito.whenNew(DaosFsClient.DaosFsClientBuilder.class).withNoArguments().thenReturn(builder);

    Configuration cfg = new Configuration();
    DaosFsClient client = mock(DaosFsClient.class);
    when(builder.poolId(anyString())).thenReturn(builder);
    when(builder.containerId(anyString())).thenReturn(builder);
    when(builder.ranks(anyString())).thenReturn(builder);
    when(builder.build()).thenReturn(client);

    UserGroupInformation.setLoginUser(UserGroupInformation.createRemoteUser("test"));

    String path = "/file/abc";
    StringBuilder sb = new StringBuilder();
    sb.append(Constants.DAOS_SERVER_GROUP).append("=").append(DaosUtils.escapeUnsValue("daos_=:group")).append(":");
    sb.append(Constants.DAOS_POOL_UUID).append("=").append("456").append(":");
    sb.append(Constants.DAOS_CONTAINER_UUID).append("=").append("789").append(":");
    sb.append(Constants.DAOS_POOL_SVC).append("=").append(DaosUtils.escapeUnsValue("0,1:2,3")).append(":");
    sb.append(Constants.DAOS_POOL_FLAGS).append("=").append("4").append(":");
    sb.append(Constants.DAOS_READ_BUFFER_SIZE).append("=").append("4194304").append(":");
    DunsInfo info = new DunsInfo("123", "56", "POSIX",
            sb.toString());
    PowerMockito.mockStatic(DaosUns.class);
    when(DaosUns.getAccessInfo(path, Constants.UNS_ATTR_NAME_HADOOP,
            io.daos.dfs.Constants.UNS_ATTR_VALUE_MAX_LEN_DEFAULT, false)).thenReturn(info);
<<<<<<< HEAD
    URI uri = URI.create("daos://" + Constants.DAOS_AUTHORITY_UNS + ":" + unsId.getAndIncrement() + path);
=======
    URI uri = URI.create("daos://" + Constants.DAOS_AUTHORITY_UNS + path);
>>>>>>> 7b7fd284
    FileSystem unsFs = FileSystem.get(uri, cfg);
    unsFs.close();

    Assert.assertEquals("123", cfg.get(Constants.DAOS_POOL_UUID));
    Assert.assertEquals("56", cfg.get(Constants.DAOS_CONTAINER_UUID));
    Assert.assertEquals("daos_=:group", cfg.get(Constants.DAOS_SERVER_GROUP));
    Assert.assertEquals("8388608", cfg.get(Constants.DAOS_READ_BUFFER_SIZE));
    Assert.assertEquals("0", cfg.get(Constants.DAOS_POOL_SVC));
  }

  @Test
  public void testNewDaosFileSystemSuccessfulAndCreateRootDir() throws Exception {
    PowerMockito.mockStatic(DaosFsClient.class);
    DaosFsClient.DaosFsClientBuilder builder = mock(DaosFsClient.DaosFsClientBuilder.class);
    DaosFsClient client = mock(DaosFsClient.class);

    PowerMockito.whenNew(DaosFsClient.DaosFsClientBuilder.class).withNoArguments().thenReturn(builder);
    when(builder.poolId(anyString())).thenReturn(builder);
    when(builder.containerId(anyString())).thenReturn(builder);
    when(builder.ranks(anyString())).thenReturn(builder);
    when(builder.build()).thenReturn(client);

    DaosFileSystem fs = new DaosFileSystem();
    Configuration cfg = new Configuration();
    cfg.set(Constants.DAOS_POOL_UUID, "123");
    cfg.set(Constants.DAOS_CONTAINER_UUID, "123");
    cfg.set(Constants.DAOS_POOL_SVC, "0");
    fs.initialize(URI.create("daos://1234:56/"), cfg);
    Assert.assertEquals("daos://1234:56/user/"+System.getProperty("user.name"),
      fs.getWorkingDirectory().toString());
    verify(client, times(1))
        .mkdir("/user/"+System.getProperty("user.name"), true);
    fs.close();
  }

  @Test(expected = IllegalArgumentException.class)
  public void testNewDaosFileSystemFailedNoPoolId() throws Exception {
    PowerMockito.mockStatic(DaosFsClient.class);
    DaosFsClient.DaosFsClientBuilder builder = mock(DaosFsClient.DaosFsClientBuilder.class);
    DaosFsClient client = mock(DaosFsClient.class);

    PowerMockito.whenNew(DaosFsClient.DaosFsClientBuilder.class).withNoArguments().thenReturn(builder);
    when(builder.poolId(anyString())).thenReturn(builder);
    when(builder.containerId(anyString())).thenReturn(builder);
    when(builder.ranks(anyString())).thenReturn(builder);
    when(builder.build()).thenReturn(client);

    DaosFileSystem fs = new DaosFileSystem();
    Configuration cfg = new Configuration();
    cfg.set(Constants.DAOS_POOL_UUID, "");
    cfg.set(Constants.DAOS_CONTAINER_UUID, "123");
    cfg.set(Constants.DAOS_POOL_SVC, "0");
    try {
      fs.initialize(URI.create("daos://1234:56/root"), cfg);
    } catch (IllegalArgumentException e) {
      Assert.assertTrue(e.getMessage().contains(Constants.DAOS_POOL_UUID));
      throw e;
    } finally {
      fs.close();
    }
  }

  @Test(expected = IllegalArgumentException.class)
  public void testNewDaosFileSystemFailedNoContId() throws Exception {
    PowerMockito.mockStatic(DaosFsClient.class);
    DaosFsClient.DaosFsClientBuilder builder = mock(DaosFsClient.DaosFsClientBuilder.class);
    DaosFsClient client = mock(DaosFsClient.class);

    PowerMockito.whenNew(DaosFsClient.DaosFsClientBuilder.class).withNoArguments().thenReturn(builder);
    when(builder.poolId(anyString())).thenReturn(builder);
    when(builder.containerId(anyString())).thenReturn(builder);
    when(builder.ranks(anyString())).thenReturn(builder);
    when(builder.build()).thenReturn(client);

    DaosFileSystem fs = new DaosFileSystem();
    Configuration cfg = new Configuration();
    cfg.set(Constants.DAOS_POOL_UUID, "123");
    cfg.set(Constants.DAOS_CONTAINER_UUID, "");
    cfg.set(Constants.DAOS_POOL_SVC, "0");
    try {
      fs.initialize(URI.create("daos://1234:56/root"), cfg);
    } catch (IllegalArgumentException e) {
      Assert.assertTrue(e.getMessage().contains(Constants.DAOS_CONTAINER_UUID));
      throw e;
    } finally {
      fs.close();
    }
  }

  @Test
  public void testNewDaosFileSystemSuccessfulNoSvc() throws Exception {
    PowerMockito.mockStatic(DaosFsClient.class);
    DaosFsClient.DaosFsClientBuilder builder = mock(DaosFsClient.DaosFsClientBuilder.class);
    DaosFsClient client = mock(DaosFsClient.class);

    PowerMockito.whenNew(DaosFsClient.DaosFsClientBuilder.class).withNoArguments().thenReturn(builder);
    when(builder.poolId(anyString())).thenReturn(builder);
    when(builder.containerId(anyString())).thenReturn(builder);
    when(builder.ranks(anyString())).thenReturn(builder);
    when(builder.build()).thenReturn(client);

    DaosFileSystem fs = new DaosFileSystem();
    Configuration cfg = new Configuration();
    cfg.set(Constants.DAOS_POOL_UUID, "123");
    cfg.set(Constants.DAOS_CONTAINER_UUID, "123");
    cfg.set(Constants.DAOS_POOL_SVC, "");
    try {
      URI uri = URI.create("daos://1234:56/root");
      fs.initialize(uri, cfg);
      Assert.assertEquals(new Path("/user", System.getProperty("user.name")).makeQualified(uri, null),
              fs.getWorkingDirectory());
    } finally {
      fs.close();
    }
  }

  @Test
  public void testBufferedReadConfigurationKey() throws Exception {
    PowerMockito.mockStatic(DaosFsClient.class);
    DaosFsClient.DaosFsClientBuilder builder = mock(DaosFsClient.DaosFsClientBuilder.class);
    DaosFsClient client = mock(DaosFsClient.class);
    Configuration conf = new Configuration();

    PowerMockito.whenNew(DaosFsClient.DaosFsClientBuilder.class).withNoArguments().thenReturn(builder);
    when(builder.poolId(anyString())).thenReturn(builder);
    when(builder.containerId(anyString())).thenReturn(builder);
    when(builder.ranks(anyString())).thenReturn(builder);
    when(builder.build()).thenReturn(client);
    conf.set(Constants.DAOS_POOL_UUID, "123");
    conf.set(Constants.DAOS_CONTAINER_UUID, "123");
    conf.set(Constants.DAOS_POOL_SVC, "0");

    DaosFileSystem fs = new DaosFileSystem();
    fs.initialize(URI.create("daos://1234:56"), conf);
    Assert.assertTrue(fs.isPreloadEnabled());
    fs.close();
    // if not set, should be default
    conf.setInt(Constants.DAOS_PRELOAD_SIZE, 0);
    fs.initialize(URI.create("daos://1234:56"), conf);
    Assert.assertFalse(fs.isPreloadEnabled());
    fs.close();
  }

  @Test
  public void testLoadingConfig() throws Exception {
    Configuration cfg = new Configuration(false);
    cfg.addResource("daos-site.xml");
    String s = cfg.get("fs.defaultFS");
    Assert.assertEquals("daos://default:1", s);
    Assert.assertEquals(8388608, cfg.getInt("fs.daos.read.buffer.size", 0));
  }

  @Test
  public void testLoadingConfigFromStream() throws Exception {
    Configuration cfg = new Configuration(false);

    File tempFile = File.createTempFile("daos", "");
    try (InputStream is = this.getClass().getResourceAsStream("/daos-site.xml")) {
      FileUtils.copyInputStreamToFile(is, tempFile);
    }
    cfg.addResource(tempFile.toURI().toURL(), false);
    String s = cfg.get("fs.defaultFS");
    Assert.assertEquals("daos://default:1", s);
    Assert.assertEquals(8388608, cfg.getInt("fs.daos.read.buffer.size", 0));
  }

  @Test
  public void testLoadingConfigFromCoreSite() throws Exception {
    Configuration cfg = new Configuration(true);
    String s = cfg.get("fs.defaultFS");
    Assert.assertEquals("daos://id:2", s);
    Assert.assertEquals(8388608, cfg.getInt("fs.daos.read.buffer.size", 0));
  }

<<<<<<< HEAD
  @Test
  public void testSpecialUnsPath() throws Exception {
    URI uri = URI.create("daos://uns:1/tmp/uns_path#/abc");
    Assert.assertEquals("/tmp/uns_path", uri.getPath());
    Assert.assertEquals("/abc", uri.getFragment());

    Path path = new Path("daos://uns:2/tmp/uns_path#abc");
    Path path1 = path.makeQualified(uri, null);
    System.out.println(path1);


    Assert.assertEquals("/tmp/uns_path#abc", path.toUri().getPath());
    Assert.assertEquals(null, path.toUri().getFragment());

    Path path2 = new Path("/abc");
    System.out.println(path2.toString());
    Path path3 = path2.makeQualified(uri, new Path("/user/zjf"));
    System.out.println(path3.toString());

    Path path4 = new Path("abc");
    System.out.println(path4.toUri().getPath());

    String s = "daos://uns:2/tmp/uns_path#";
    Path p6 = new Path(s + path2.toString());
    System.out.println(p6);
  }

=======
>>>>>>> 7b7fd284
}<|MERGE_RESOLUTION|>--- conflicted
+++ resolved
@@ -64,11 +64,7 @@
     PowerMockito.mockStatic(DaosUns.class);
     when(DaosUns.getAccessInfo(path, Constants.UNS_ATTR_NAME_HADOOP,
             io.daos.dfs.Constants.UNS_ATTR_VALUE_MAX_LEN_DEFAULT, false)).thenReturn(info);
-<<<<<<< HEAD
     URI uri = URI.create("daos://" + Constants.DAOS_AUTHORITY_UNS + ":" + unsId.getAndIncrement() + path);
-=======
-    URI uri = URI.create("daos://" + Constants.DAOS_AUTHORITY_UNS + path);
->>>>>>> 7b7fd284
     FileSystem unsFs = FileSystem.get(uri, cfg);
     unsFs.close();
 
@@ -110,11 +106,7 @@
     PowerMockito.mockStatic(DaosUns.class);
     when(DaosUns.getAccessInfo(path, Constants.UNS_ATTR_NAME_HADOOP,
             io.daos.dfs.Constants.UNS_ATTR_VALUE_MAX_LEN_DEFAULT, false)).thenReturn(info);
-<<<<<<< HEAD
     URI uri = URI.create("daos://" + Constants.DAOS_AUTHORITY_UNS + ":" + unsId.getAndIncrement() + path);
-=======
-    URI uri = URI.create("daos://" + Constants.DAOS_AUTHORITY_UNS + path);
->>>>>>> 7b7fd284
     FileSystem unsFs = FileSystem.get(uri, cfg);
     unsFs.close();
 
@@ -289,7 +281,6 @@
     Assert.assertEquals(8388608, cfg.getInt("fs.daos.read.buffer.size", 0));
   }
 
-<<<<<<< HEAD
   @Test
   public void testSpecialUnsPath() throws Exception {
     URI uri = URI.create("daos://uns:1/tmp/uns_path#/abc");
@@ -312,11 +303,8 @@
     Path path4 = new Path("abc");
     System.out.println(path4.toUri().getPath());
 
-    String s = "daos://uns:2/tmp/uns_path#";
+    String s = "daos://uns:" + unsId.getAndIncrement() + "/tmp/uns_path#";
     Path p6 = new Path(s + path2.toString());
     System.out.println(p6);
   }
-
-=======
->>>>>>> 7b7fd284
 }