--- conflicted
+++ resolved
@@ -339,11 +339,7 @@
     Path path4 = new Path("abc");
     System.out.println(path4.toUri().getPath());
 
-<<<<<<< HEAD
-    String s = "daos://uns:2/tmp/uns_path#";
-=======
     String s = "daos://uns:" + unsId.getAndIncrement() + "/tmp/uns_path#";
->>>>>>> a84baafa
     Path p6 = new Path(s + path2.toString());
     System.out.println(p6);
   }
