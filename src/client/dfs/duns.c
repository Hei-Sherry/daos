--- conflicted
+++ resolved
@@ -275,7 +275,7 @@
 
 	rc = regcomp(&regx, DAOS_FORMAT, REG_EXTENDED);
 	if (rc)
-		return -DER_INVAL;
+		return EINVAL;
 
 	rc = regexec(&regx, path, 0, NULL, 0);
 	regfree(&regx);
@@ -291,11 +291,10 @@
 	struct	statfs fs;
 	int	rc;
 
-<<<<<<< HEAD
 	D_STRNDUP(dir, path, PATH_MAX);
 	if (dir == NULL) {
 		D_ERROR("Failed to copy path\n");
-		return -DER_NOMEM;
+		return ENOMEM;
 	}
 
 	rc = check_direct_format(dir);
@@ -306,71 +305,56 @@
 		t = strtok_r(dir, "~", &saveptr);
 		if (t == NULL) {
 			D_ERROR("Invalid DAOS format (%s).\n", path);
-			D_FREE(dir);
-			return -DER_INVAL;
+			D_GOTO(out, rc = EINVAL);
 		}
 
 		t = strtok_r(NULL, "~", &saveptr);
 		if (t == NULL) {
 			D_ERROR("Invalid DAOS format (%s).\n", path);
-			D_FREE(dir);
-			return -DER_INVAL;
+			D_GOTO(out, rc = EINVAL);
 		}
 		rc = uuid_parse(t, attr->da_puuid);
 		if (rc) {
 			D_ERROR("Invalid format: pool UUID cannot be parsed\n");
-			D_FREE(dir);
-			return -DER_INVAL;
+			D_GOTO(out, rc = EINVAL);
 		}
 
 		t = strtok_r(NULL, "~", &saveptr);
 		if (t == NULL) {
 			D_ERROR("Invalid DAOS format (%s).\n", path);
-			D_FREE(dir);
-			return -DER_INVAL;
+			D_GOTO(out, rc = EINVAL);
 		}
 		rc = uuid_parse(t, attr->da_cuuid);
 		if (rc) {
 			D_ERROR("Invalid format: cont UUID cannot be parsed\n");
-			D_FREE(dir);
-			return -DER_INVAL;
+			D_GOTO(out, rc = EINVAL);
 		}
 
 		t = strtok_r(NULL, "", &saveptr);
 		if (t != NULL) {
 			D_STRNDUP(attr->da_rel_path, t, PATH_MAX);
-			if (!attr->da_rel_path) {
-				D_FREE(dir);
-				return -DER_NOMEM;
-			}
+			if (!attr->da_rel_path)
+				D_GOTO(out, rc = ENOMEM);
 		}
 
 		D_FREE(dir);
 		return 0;
 	}
 
-	dirp = dirname(dir);
-	rc = statfs(dirp, &fs);
-	if (rc == -1) {
-		D_ERROR("Failed to statfs %s: %s\n", path, strerror(errno));
-		/** TODO - convert errno to rc */
-		D_FREE(dir);
-		return -DER_INVAL;
-=======
 	rc = statfs(path, &fs);
 	if (rc == -1) {
 		int err = errno;
 		D_INFO("Failed to statfs %s: %s\n", path, strerror(errno));
-		return err;
->>>>>>> 04284f39
+		D_GOTO(out, rc = err);
 	}
 
 #ifdef LUSTRE_INCLUDE
 	if (fs.f_type == LL_SUPER_MAGIC) {
 		rc = duns_resolve_lustre_path(path, attr);
-		if (rc == 0)
+		if (rc == 0) {
+			D_FREE(dir);
 			return 0;
-
+		}
 		/* if Lustre specific method fails, fallback to try
 		 * the normal way...
 		 */
@@ -393,14 +377,14 @@
 		else
 			D_ERROR("Invalid DAOS unified namespace xattr\n");
 
-		return err;
-	}
-
-<<<<<<< HEAD
+		D_GOTO(out, rc = err);
+	}
+
+	rc = duns_parse_attr(&str[0], s, attr);
+
+out:
 	D_FREE(dir);
-=======
->>>>>>> 04284f39
-	return duns_parse_attr(&str[0], s, attr);
+	return rc;
 }
 
 int
