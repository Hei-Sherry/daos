--- conflicted
+++ resolved
@@ -142,7 +142,38 @@
 	}
 }
 
-<<<<<<< HEAD
+// TestScanFabricNoDevices uses a topology with no devices reported and scans the fabric against that.
+// The ScanFabric should encounter no errors, and should return an empty scan result.
+func TestScanFabricNoDevices(t *testing.T) {
+	for name, tc := range map[string]struct {
+		results  int
+		topology string
+		excludes string
+	}{
+		"no devices in topology": {
+			results:  0,
+			topology: "testdata/gcp_topology.xml",
+			excludes: "lo",
+		},
+	} {
+		t.Run(name, func(t *testing.T) {
+			_, err := os.Stat(tc.topology)
+			AssertEqual(t, err, nil, "unable to load xmlTopology")
+			os.Setenv("HWLOC_XMLFILE", tc.topology)
+			defer os.Unsetenv("HWLOC_XMLFILE")
+
+			ndc := NetDetectContext{}
+			err = ndc.Init()
+			defer ndc.CleanUp()
+			AssertEqual(t, err, nil, "Failed to initialize NetDetectContext")
+
+			results, err := ndc.ScanFabric("", tc.excludes)
+			AssertEqual(t, err, nil, "ScanFabric failure")
+			AssertEqual(t, len(results), tc.results, "ScanFabric had unexpected number of results")
+		})
+	}
+}
+
 // TestScanFabric scans the fabric on the test system.  Even though we don't know how the test system is configured,
 // we do expect that libfabric is installed and will report at least one provider,device,numa record.
 // If we get at least one record and no errors, the test is successful.
@@ -150,48 +181,14 @@
 	ndc := NetDetectContext{}
 	err := ndc.Init()
 	defer ndc.CleanUp()
-	AssertEqual(t, err, nil, "Failed to initialize NetDetectContenxt")
+	AssertEqual(t, err, nil, "Failed to initialize NetDetectContext")
 
 	provider := "" // an empty provider string is a search for 'all'
 	results, err := ndc.ScanFabric(provider)
 	if err != nil {
 		t.Fatal(err)
-=======
-// TestScanFabricNoDevices uses a topology with no devices reported and scans the fabric against that.
-// The ScanFabric should encounter no errors, and should return an empty scan result.
-func TestScanFabricNoDevices(t *testing.T) {
-	for name, tc := range map[string]struct {
-		results  int
-		topology string
-		excludes string
-	}{
-		"no devices in topology": {
-			results:  0,
-			topology: "testdata/gcp_topology.xml",
-			excludes: "lo",
-		},
-	} {
-		t.Run(name, func(t *testing.T) {
-			_, err := os.Stat(tc.topology)
-			AssertEqual(t, err, nil, "unable to load xmlTopology")
-			os.Setenv("HWLOC_XMLFILE", tc.topology)
-			defer os.Unsetenv("HWLOC_XMLFILE")
-
-			results, err := ScanFabric("", tc.excludes)
-			AssertEqual(t, err, nil, "ScanFabric failure")
-			AssertEqual(t, len(results), tc.results, "ScanFabric had unexpected number of results")
-		})
->>>>>>> a67a3366
-	}
-}
-
-// TestScanFabric scans the fabric on the test system.  Even though we don't know how the test system is configured,
-// we do expect that libfabric is installed and will report at least one record.
-// If we get at least one record and no errors, the test is successful.
-func TestScanFabric(t *testing.T) {
-	results, err := ScanFabric("")
-	AssertEqual(t, err, nil, "ScanFabric failure")
-	AssertEqual(t, len(results) > 0, true, "ScanFabric had no results")
+	}
+	AssertEqual(t, len(results) > 0, true, "Fabric scan returned no results")
 }
 
 // TestValidateNetworkConfig runs in a basic loopback mode with ScanFabric.  ScanFabric
@@ -202,7 +199,7 @@
 	ndc := NetDetectContext{}
 	err := ndc.Init()
 	defer ndc.CleanUp()
-	AssertEqual(t, err, nil, "Failed to initialize NetDetectContenxt")
+	AssertEqual(t, err, nil, "Failed to initialize NetDetectContext")
 
 	provider := "" // an empty provider string is a search for 'all'
 	results, err := ndc.ScanFabric(provider)
@@ -261,9 +258,11 @@
 			os.Setenv("HWLOC_XMLFILE", tc.topology)
 			defer os.Unsetenv("HWLOC_XMLFILE")
 
-			numa, err := NumaAware()
-			AssertEqual(t, err, nil, "Error on NumaAware")
-			AssertEqual(t, numa, false, "Unexpected detection of NUMA nodes in provided topology")
+			ndc := NetDetectContext{}
+			err = ndc.Init()
+			defer ndc.CleanUp()
+			AssertEqual(t, err, nil, "Failed to initialize NetDetectContext")
+			AssertEqual(t, ndc.NumaAware, false, "Unexpected detection of NUMA nodes in provided topology")
 
 			err = ValidateNUMAConfig(tc.device, 0)
 			AssertEqual(t, err, nil, "Error on ValidateNUMAConfig")
@@ -301,12 +300,15 @@
 			os.Setenv("HWLOC_XMLFILE", tc.topology)
 			defer os.Unsetenv("HWLOC_XMLFILE")
 
-			numa, err := NumaAware()
-			AssertEqual(t, err, nil, "Error on NumaAware")
+			ndc := NetDetectContext{}
+			err = ndc.Init()
+			defer ndc.CleanUp()
+			AssertEqual(t, err, nil, "Failed to initialize NetDetectContext")
+
 			if tc.result {
-				AssertEqual(t, numa, tc.result, "Unable to detect NUMA on provided topology")
+				AssertEqual(t, ndc.NumaAware, tc.result, "Unable to detect NUMA on provided topology")
 			} else {
-				AssertEqual(t, numa, tc.result, "Detected NUMA on non-numa topology")
+				AssertEqual(t, ndc.NumaAware, tc.result, "Detected NUMA on non-numa topology")
 			}
 		})
 	}
@@ -333,7 +335,7 @@
 			os.Setenv("HWLOC_XMLFILE", tc.topology)
 			defer os.Unsetenv("HWLOC_XMLFILE")
 
-			deviceScanCfg, err := initDeviceScan()
+			deviceScanCfg, err := initDeviceScan(nil)
 			defer cleanUp(deviceScanCfg.topology)
 			AssertEqual(t, err, nil, "Error on initDeviceScan")
 		})
@@ -370,7 +372,7 @@
 			os.Setenv("HWLOC_XMLFILE", tc.topology)
 			defer os.Unsetenv("HWLOC_XMLFILE")
 
-			deviceScanCfg, err := initDeviceScan()
+			deviceScanCfg, err := initDeviceScan(nil)
 			AssertEqual(t, err, nil, "Error on initDeviceScan")
 			defer cleanUp(deviceScanCfg.topology)
 
@@ -523,7 +525,7 @@
 	ndc := NetDetectContext{}
 	err := ndc.Init()
 	defer ndc.CleanUp()
-	AssertEqual(t, err, nil, "Failed to initialize NetDetectContenxt")
+	AssertEqual(t, err, nil, "Failed to initialize NetDetectContext")
 
 	provider := "" // an empty provider string is a search for 'all'
 	results, err := ndc.ScanFabric(provider)
