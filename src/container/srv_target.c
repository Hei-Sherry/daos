--- conflicted
+++ resolved
@@ -1490,14 +1490,6 @@
 	/* Remove the handle from hash first, following steps may yield */
 	ds_cont_local_close(cont_hdl_uuid);
 
-<<<<<<< HEAD
-	D_ASSERT(cont_child->sc_open > 0);
-	cont_child->sc_open--;
-	if (cont_child->sc_open == 0)
-		dtx_batched_commit_deregister(cont_child);
-=======
-	daos_csummer_destroy(&hdl->sch_csummer);
-
 	cont_child = hdl->sch_cont;
 	if (cont_child != NULL) {
 		D_DEBUG(DF_DSMS, DF_CONT": closing (%d): hdl="DF_UUID"\n",
@@ -1510,7 +1502,6 @@
 		if (cont_child->sc_open == 0)
 			dtx_batched_commit_deregister(cont_child);
 	}
->>>>>>> 926589ac
 
 	cont_hdl_put_internal(&tls->dt_cont_hdl_hash, hdl);
 	return 0;
@@ -1582,7 +1573,7 @@
 
 	D_DEBUG(DF_DSMS, DF_CONT": Force closing all handles for container "
 		DF_UUID"\n", DP_CONT(NULL, NULL), cont_uuid);
- 
+
 	rc = dss_thread_collective(cont_close_all, &cont_uuid, 0, DSS_ULT_IO);
 	if (rc != 0)
 		D_ERROR("dss_thread_collective failed: rc="DF_RC, DP_RC(rc));
