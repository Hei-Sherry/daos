--- conflicted
+++ resolved
@@ -770,12 +770,8 @@
                     }
                     steps {
                         sconsBuild clean: "_build.external${arch}",
-<<<<<<< HEAD
-                                   failure_artifacts: 'config.log-ubuntu18.04-gcc',
+                                   failure_artifacts: 'config.log-ubuntu20.04-gcc',
                                    scons_arg: faults_enabled('scons')
-=======
-                                   failure_artifacts: 'config.log-ubuntu20.04-gcc'
->>>>>>> e242f94a
                     }
                     post {
                         always {
@@ -837,12 +833,8 @@
                     }
                     steps {
                         sconsBuild clean: "_build.external${arch}", COMPILER: "clang",
-<<<<<<< HEAD
-                                   failure_artifacts: 'config.log-ubuntu18.04-clag',
+                                   failure_artifacts: 'config.log-ubuntu20.04-clag',
                                    scons_arg: faults_enabled('scons')
-=======
-                                   failure_artifacts: 'config.log-ubuntu20.04-clag'
->>>>>>> e242f94a
                     }
                     post {
                         always {
