--- conflicted
+++ resolved
@@ -853,14 +853,10 @@
                                        node_count: 1,
                                        snapshot: true,
                                        inst_repos: el7_component_repos + ' ' + component_repos,
-<<<<<<< HEAD
-                                       inst_rpms: "openmpi3 hwloc-devel argobots cart-${env.CART_COMMIT} fuse libisa-l libpmem libpmemobj protobuf-c spdk-devel libfabric-devel pmix numactl-devel"
-=======
                                        inst_rpms: 'openmpi3 hwloc-devel argobots ' +
-                                                  "cart-${env.CART_COMMIT} fuse3-libs " +
+                                                  "cart-${env.CART_COMMIT} fuse " +
                                                   'libisa-l-devel libpmem libpmemobj protobuf-c ' +
                                                   'spdk-devel libfabric-devel pmix numactl-devel'
->>>>>>> 24375d56
                         runTest stashes: [ 'CentOS-tests', 'CentOS-install', 'CentOS-build-vars' ],
                                 script: '''# JENKINS-52781 tar function is breaking symlinks
                                            rm -rf test_results
