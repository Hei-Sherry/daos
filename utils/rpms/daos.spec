--- conflicted
+++ resolved
@@ -6,7 +6,7 @@
 
 Name:          daos
 Version:       1.1.0
-Release:       13%{?relval}%{?dist}
+Release:       14%{?relval}%{?dist}
 Summary:       DAOS Storage Engine
 
 License:       Apache
@@ -345,14 +345,12 @@
 %{_libdir}/*.a
 
 %changelog
-<<<<<<< HEAD
-* Mon Apr 27 2020 Brian J. Murrell <brian.murrell@intel.com> - 1.1.0-13
+* Mon Apr 30 2020 Brian J. Murrell <brian.murrell@intel.com> - 1.1.0-14
 - Update permissions of daos_admin to 4755
 - Move fuse dependencies to the client subpackage
-=======
+
 * Mon Apr 27 2020 Michael MacDonald <mjmac.macdonald@intel.com> 1.1.0-13
 - Rename /etc/daos.yml -> /etc/daos_control.yml
->>>>>>> 68665256
 
 * Thu Apr 16 2020 Brian J. Murrell <brian.murrell@intel.com> - 1.1.0-12
 - Use distro fuse
